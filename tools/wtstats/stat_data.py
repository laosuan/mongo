--- conflicted
+++ resolved
@@ -6,10 +6,7 @@
     'cache: bytes currently in the cache',
     'cache: eviction currently operating in aggressive mode',
     'cache: files with active eviction walks',
-<<<<<<< HEAD
-=======
     'cache: hazard pointer maximum array length',
->>>>>>> d8fb874f
     'cache: maximum bytes configured',
     'cache: maximum page size at eviction',
     'cache: pages currently held in the cache',
@@ -67,7 +64,6 @@
     'btree: overflow pages',
     'btree: row-store internal pages',
     'btree: row-store leaf pages',
-    'cache: bytes currently in the cache',
     'cache: overflow values cached in memory',
     'LSM: bloom filters in the LSM tree',
     'LSM: chunks in the LSM tree',
@@ -115,7 +111,6 @@
     'transaction: transaction range of IDs currently pinned by a checkpoint',
     'transaction: transaction range of IDs currently pinned by named snapshots',
     'btree: btree checkpoint generation',
-    'cache: bytes currently in the cache',
     'session: open cursor count',
 ]
 prefix_list = [
