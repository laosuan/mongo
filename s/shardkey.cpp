// shardkey.cpp

/**
*    Copyright (C) 2008 10gen Inc.
*
*    This program is free software: you can redistribute it and/or  modify
*    it under the terms of the GNU Affero General Public License, version 3,
*    as published by the Free Software Foundation.
*
*    This program is distributed in the hope that it will be useful,
*    but WITHOUT ANY WARRANTY; without even the implied warranty of
*    MERCHANTABILITY or FITNESS FOR A PARTICULAR PURPOSE.  See the
*    GNU Affero General Public License for more details.
*
*    You should have received a copy of the GNU Affero General Public License
*    along with this program.  If not, see <http://www.gnu.org/licenses/>.
*/

#include "stdafx.h"
#include "shard.h"
#include "../db/jsobj.h"
#include "../util/unittest.h"

/**
   TODO: this only works with numbers right now
         this is very temporary, need to make work with anything
*/

namespace mongo {


    
<<<<<<< HEAD
    ShardKeyPattern::ShardKeyPattern( BSONObj fieldsAndOrder ) : pattern( fieldsAndOrder.getOwned() ){
        if ( pattern.nFields() > 0 ){
=======
    ShardKeyPattern::ShardKeyPattern( BSONObj fieldsAndOrder ) : _fieldsAndOrder( fieldsAndOrder.getOwned() ){
        if ( _fieldsAndOrder.nFields() > 0 ){
>>>>>>> a828c99d
            _init();
        }
        else {
            _fieldName = "";
        }
    }

    void ShardKeyPattern::_init(){
        _fieldName = pattern.firstElement().fieldName();
        uassert( "shard key only supports 1 field right now" , 1 == pattern.nFields() );
        uassert( "shard key has to be a number right now" , pattern.firstElement().isNumber() );
    }

    BSONObj ShardKeyPattern::globalMin() {
        BSONObjBuilder b;
        BSONElement e = pattern.firstElement();
        b.appendMinKey(e.fieldName());
        return b.obj();
    }

    void ShardKeyPattern::globalMax( BSONObjBuilder& b ){
        uassert( "not valid yet" , _fieldName.size() );
        b << _fieldName << (int)(0xfffffff);
    }

    int ShardKeyPattern::compare( const BSONObj& lObject , const BSONObj& rObject ) const {

        uassert( "not valid yet" , _fieldName.size() );
        
        BSONElement lElement = lObject[ pattern.firstElement().fieldName() ];
        uassert( "left key doesn't have the shard key" , ! lElement.eoo() );
        uassert( "left key isn't number" , lElement.isNumber() );

        BSONElement rElement = rObject[ pattern.firstElement().fieldName() ];
        uassert( "right key doesn't have the shard key" , ! rElement.eoo() );
        uassert( "right key isn't number" , rElement.isNumber() );

        if ( lElement.number() < rElement.number() )
            return -1;

        if ( lElement.number() > rElement.number() )
            return 1;
        
        return 0;
    }
    
    void ShardKeyPattern::middle( BSONObjBuilder & b , BSONObj & lObject , BSONObj & rObject ){
        BSONElement lElement = lObject[ pattern.firstElement().fieldName() ];
        uassert( "left key doesn't have the shard key" , ! lElement.eoo() );
        uassert( "left key isn't number" , lElement.isNumber() );

        BSONElement rElement = rObject[ pattern.firstElement().fieldName() ];
        uassert( "right key doesn't have the shard key" , ! rElement.eoo() );
        uassert( "right key isn't number" , rElement.isNumber() );        

        b.append( _fieldName.c_str() , ( lElement.number() + rElement.number() ) / 2 );
    }

    bool ShardKeyPattern::hasShardKey( const BSONObj& obj ){
        return ! obj[_fieldName.c_str()].eoo();
    }

    bool ShardKeyPattern::relevantForQuery( const BSONObj& query , Shard * shard ){
        if ( ! hasShardKey( query ) ){
            // if the shard key isn't in the query, then we have to go everywhere
            // therefore this shard is relevant
            return true;
        }

        // the rest of this is crap
        
        BSONElement e = query[_fieldName.c_str()];
        if ( e.isNumber() ){ // TODO: this shoudl really be if its an actual value, and not a range
            return shard->contains( query );
        }

        return true;
    }

    void ShardKeyPattern::getFilter( BSONObjBuilder& b , const BSONObj& min, const BSONObj& max ){
        BSONObjBuilder temp;
        temp.append( "$gte" , min[_fieldName.c_str()].number() );
        temp.append( "$lt" , max[_fieldName.c_str()].number() );
        b.append( _fieldName.c_str() , temp.obj() );
    }    

    int ShardKeyPattern::canOrder( const BSONObj& sort ){
        if ( sort.nFields() != pattern.nFields() )
            return 0;

        if ( ! sort.hasField( _fieldName.c_str() ) )
            return 0;

        if ( sort[_fieldName.c_str()].number() <= 0 )
            return -1;
        return 1;
    }

    string ShardKeyPattern::toString() const {
        return pattern.toString();
    }

    class ShardKeyUnitTest : public UnitTest {
    public:
        void run(){
            ShardKeyPattern k( BSON( "key" << 1 ) );
            
            BSONObj min = k.globalMin();

//            cout << min.jsonString(TenGen) << endl;

            BSONObj max = k.globalMax();
            
            BSONObj k1 = BSON( "key" << 5 );

            assert( k.compare( min , max ) < 0 );
            assert( k.compare( min , k1 ) < 0 );
            assert( k.compare( max , min ) > 0 );
            assert( k.compare( min , min ) == 0 );
            
            assert( k.hasShardKey( k1 ) );
            assert( ! k.hasShardKey( BSON( "key2" << 1 ) ) );

            BSONObj a = k1;
            BSONObj b = BSON( "key" << 999 );

            assert( k.compare(a,b) < 0 );

            assert( k.compare(a,k.middle(a,a)) == 0 );
            assert( k.compare(a,k.middle(a,b)) <= 0 );
            assert( k.compare(k.middle(a,b),b) <= 0 );

            assert( k.canOrder( fromjson("{key:1}") ) == 1 );
            assert( k.canOrder( fromjson("{zz:1}") ) == 0 );
            assert( k.canOrder( fromjson("{key:-1}") ) == -1 );

        }
    } shardKeyTest;
    
} // namespace mongo<|MERGE_RESOLUTION|>--- conflicted
+++ resolved
@@ -27,16 +27,9 @@
 */
 
 namespace mongo {
-
-
     
-<<<<<<< HEAD
     ShardKeyPattern::ShardKeyPattern( BSONObj fieldsAndOrder ) : pattern( fieldsAndOrder.getOwned() ){
         if ( pattern.nFields() > 0 ){
-=======
-    ShardKeyPattern::ShardKeyPattern( BSONObj fieldsAndOrder ) : _fieldsAndOrder( fieldsAndOrder.getOwned() ){
-        if ( _fieldsAndOrder.nFields() > 0 ){
->>>>>>> a828c99d
             _init();
         }
         else {
