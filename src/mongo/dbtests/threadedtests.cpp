--- conflicted
+++ resolved
@@ -817,7 +817,6 @@
         }
     };
 
-<<<<<<< HEAD
     static int pass;
     class QLockTest : public ThreadedTest<3> {
     public:
@@ -866,7 +865,8 @@
             }
             cc().shutdown();
         }
-=======
+    };
+
     // Tests waiting on the TicketHolder by running many more threads than can fit into the "hotel", but only
     // max _nRooms threads should ever get in at once
     class TicketHolderWaits : public ThreadedTest<10> {
@@ -939,7 +939,6 @@
 
         }
 
->>>>>>> e714bcaf
     };
 
     class All : public Suite {
