/*-
 * Copyright (c) 2008-2012 WiredTiger, Inc.
 *	All rights reserved.
 *
 * See the file LICENSE for redistribution information.
 */

#include "wt_internal.h"

struct __rec_boundary;		typedef struct __rec_boundary WT_BOUNDARY;
struct __rec_dictionary;	typedef struct __rec_dictionary WT_DICTIONARY;
struct __rec_kv;		typedef struct __rec_kv WT_KV;

/*
 * Reconciliation is the process of taking an in-memory page, walking each entry
 * in the page, building a backing disk image in a temporary buffer representing
 * that information, and writing that buffer to disk.  What could be simpler?
 *
 * WT_RECONCILE --
 *	Information tracking a single page reconciliation.
 */
typedef struct {
	WT_PAGE *page;			/* Page being reconciled */

	WT_ITEM	 dsk;			/* Temporary disk-image buffer */

	/* Track whether all changes to the page are written. */
	uint32_t orig_write_gen;
	int upd_skipped;
	int upd_skip_fail;

	/*
	 * Track if reconciliation has seen any overflow items.  Leaf pages with
	 * no overflow items are special because we can delete them without
	 * reading them.  If a leaf page is reconciled and no overflow items are
	 * included, we set the parent page's address cell to a special type,
	 * leaf-no-overflow.  The code works on a per-page reconciliation basis,
	 * that is, once we see an overflow item, all subsequent leaf pages will
	 * not get the special cell type.  It would be possible to do better by
	 * tracking overflow items on split boundaries, but this is simply a
	 * a performance optimization for range deletes, I don't see an argument
	 * for optimizing for pages that split and contain chunks both with and
	 * without overflow items.
	 */
	int	ovfl_items;

	/*
	 * Raw compression (don't get me started, as if normal reconciliation
	 * wasn't bad enough).  If an application wants absolute control over
	 * what gets written to disk, we give it a list of byte strings and it
	 * gives us back an image that becomes a file block.  Because we don't
	 * know the number of items we're storing in a block until we've done
	 * a lot of work, we turn off most compression: dictionary, copy-cell,
	 * prefix and row-store internal page suffix compression are all off.
	 */
	int	  raw_compression;
	uint32_t  raw_max_slots;	/* Raw compression array sizes */
	uint32_t *raw_entries;		/* Raw compression slot entries */
	uint32_t *raw_offsets;		/* Raw compression slot offsets */
	uint64_t *raw_recnos;		/* Raw compression recno count */

	/*
	 * Reconciliation gets tricky if we have to split a page, that is, if
	 * the disk image we create exceeds the maximum size of disk images for
	 * this page type.  First, the split sizes: reconciliation splits to a
	 * smaller-than-maximum page size when a split is required so we don't
	 * repeatedly split a packed page.
	 */
	uint32_t page_size;		/* Maximum page size */
	uint32_t split_size;		/* Split page size */

	/*
	 * The problem with splits is we've done a lot of work by the time we
	 * realize we're going to have to split, we don't want to start over.
	 *
	 * To keep from having to start over when we hit the maximum page size,
	 * we track the page information when we approach a split boundary.
	 * If we eventually have to split, we walk this structure and pretend
	 * we were splitting all along.  After that, we continue to append to
	 * this structure, and eventually walk it to create a new internal page
	 * that references all of our split pages.
	 */
	struct __rec_boundary {
		/*
		 * The start field records location in the initial split buffer,
		 * that is, the first byte of the split chunk recorded before we
		 * decide to split a page; the offset between the first byte of
		 * chunk[0] and the first byte of chunk[1] is chunk[0]'s length.
		 *
		 * Once we split a page, we stop filling in the start field, as
		 * we're writing the split chunks as we find them.
		 */
		uint8_t *start;		/* Split's first byte */

		/*
		 * The recno and entries fields are the starting record number
		 * of the split chunk (for column-store splits), and the number
		 * of entries in the split chunk.  These fields are used both
		 * to write the split chunk, and to create a new internal page
		 * to reference the split pages.
		 */
		uint64_t recno;		/* Split's starting record */
		uint32_t entries;	/* Split's entries */

		WT_ADDR addr;		/* Split's written location */

		/*
		 * The key for a row-store page; no column-store key is needed
		 * because the page's recno, stored in the recno field, is the
		 * column-store key.
		 */
		WT_ITEM key;		/* Promoted row-store key */

		/*
		 * During wrapup after reconciling the root page, we write a
		 * final block as part of a checkpoint.  If raw compression
		 * was configured, that block may have already been compressed.
		 */
		int already_compressed;
	} *bnd;				/* Saved boundaries */
	uint32_t bnd_next;		/* Next boundary slot */
	uint32_t bnd_entries;		/* Total boundary slots */
	size_t   bnd_allocated;		/* Bytes allocated */

	/*
	 * We track the total number of page entries copied into split chunks
	 * so we can easily figure out how many entries in the current split
	 * chunk.
	 */
	uint32_t total_entries;		/* Total entries in splits */

	/*
	 * And there's state information as to where in this process we are:
	 * (1) tracking split boundaries because we can still fit more split
	 * chunks into the maximum page size, (2) tracking the maximum page
	 * size boundary because we can't fit any more split chunks into the
	 * maximum page size, (3) not performing boundary checks because it's
	 * either not useful with the current page size configuration, or
	 * because we've already been forced to split.
	 */
	enum {	SPLIT_BOUNDARY=0,	/* Next: a split page boundary */
		SPLIT_MAX=1,		/* Next: the maximum page boundary */
		SPLIT_TRACKING_OFF=2,	/* No boundary checks */
		SPLIT_TRACKING_RAW=3 }	/* Underlying compression decides */
	bnd_state;

	/*
	 * We track current information about the current record number, the
	 * number of entries copied into the temporary buffer, where we are
	 * in the temporary buffer, and how much memory remains.  Those items
	 * are packaged here rather than passing pointers to stack locations
	 * around the code.
	 */
	uint64_t recno;			/* Current record number */
	uint32_t entries;		/* Current number of entries */
	uint8_t *first_free;		/* Current first free byte */
	uint32_t space_avail;		/* Remaining space in this chunk */

	/*
	 * We don't need to keep the 0th key around on internal pages, the
	 * search code ignores them as nothing can sort less by definition.
	 * There's some trickiness here, see the code for comments on how
	 * these fields work.
	 */
	int	 cell_zero;		/* Row-store internal page 0th key */
	WT_REF	*merge_ref;		/* Row-store merge correction key */

	/*
	 * WT_DICTIONARY --
	 *	We optionally build a dictionary of row-store values for leaf
	 * pages.  Where two value cells are identical, only write the value
	 * once, the second and subsequent copies point to the original cell.
	 * The dictionary is fixed size, but organized in a skip-list to make
	 * searches faster.
	 */
	struct __rec_dictionary {
		uint64_t hash;				/* Hash value */
		void	*cell;				/* Matching cell */

		u_int depth;				/* Skiplist */
		WT_DICTIONARY *next[0];
	} **dictionary;					/* Dictionary */
	u_int dictionary_next, dictionary_slots;	/* Next, max entries */
							/* Skiplist head. */
	WT_DICTIONARY *dictionary_head[WT_SKIP_MAXDEPTH];

	/*
	 * WT_KV--
	 *	An on-page key/value item we're building.
	 */
	struct __rec_kv {
		WT_ITEM	 buf;		/* Data */
		WT_CELL	 cell;		/* Cell and cell's length */
		uint32_t cell_len;
		uint32_t len;		/* Total length of cell + data */
	} k, v;				/* Key/Value being built */

	WT_ITEM *cur, _cur;		/* Key/Value being built */
	WT_ITEM *last, _last;		/* Last key/value built */

	int key_pfx_compress;		/* If can prefix-compress next key */
	int key_pfx_compress_conf;	/* If prefix compression configured */
	int key_sfx_compress;		/* If can suffix-compress next key */
	int key_sfx_compress_conf;	/* If suffix compression configured */
} WT_RECONCILE;

static void __rec_cell_build_addr(
		WT_RECONCILE *, const void *, uint32_t, u_int, uint64_t);
static int  __rec_cell_build_key(WT_SESSION_IMPL *,
		WT_RECONCILE *, const void *, uint32_t, int, int *);
static int  __rec_cell_build_ovfl(WT_SESSION_IMPL *,
		WT_RECONCILE *, WT_KV *, uint8_t, uint64_t);
static int  __rec_cell_build_val(WT_SESSION_IMPL *,
		WT_RECONCILE *, const void *, uint32_t, uint64_t);
static int  __rec_col_fix(WT_SESSION_IMPL *, WT_RECONCILE *, WT_PAGE *);
static int  __rec_col_fix_slvg(WT_SESSION_IMPL *,
		WT_RECONCILE *, WT_PAGE *, WT_SALVAGE_COOKIE *);
static int  __rec_col_int(WT_SESSION_IMPL *, WT_RECONCILE *, WT_PAGE *);
static int  __rec_col_merge(WT_SESSION_IMPL *, WT_RECONCILE *, WT_PAGE *);
static int  __rec_col_var(WT_SESSION_IMPL *,
		WT_RECONCILE *, WT_PAGE *, WT_SALVAGE_COOKIE *);
static int  __rec_col_var_helper(WT_SESSION_IMPL *, WT_RECONCILE *,
		WT_SALVAGE_COOKIE *, WT_ITEM *, int, int, uint64_t);
static int  __rec_page_deleted(
		WT_SESSION_IMPL *, WT_RECONCILE *, WT_PAGE *, WT_REF *, int *);
static int  __rec_page_modified(
		WT_SESSION_IMPL *, WT_RECONCILE *, WT_PAGE *, WT_REF *, int *);
static int  __rec_row_int(WT_SESSION_IMPL *, WT_RECONCILE *, WT_PAGE *);
static int  __rec_row_leaf(WT_SESSION_IMPL *,
		WT_RECONCILE *, WT_PAGE *, WT_SALVAGE_COOKIE *);
static int  __rec_row_leaf_insert(
		WT_SESSION_IMPL *, WT_RECONCILE *, WT_INSERT *);
static int  __rec_row_merge(WT_SESSION_IMPL *, WT_RECONCILE *, WT_PAGE *);
static int  __rec_split_col(
		WT_SESSION_IMPL *, WT_RECONCILE *, WT_PAGE *, WT_PAGE **);
static int  __rec_split_discard(WT_SESSION_IMPL *, WT_PAGE *);
static int  __rec_split_fixup(WT_SESSION_IMPL *, WT_RECONCILE *);
static int  __rec_split_row(
		WT_SESSION_IMPL *, WT_RECONCILE *, WT_PAGE *, WT_PAGE **);
<<<<<<< HEAD
static int  __rec_split_write(
		WT_SESSION_IMPL *, WT_RECONCILE *, WT_BOUNDARY *, WT_ITEM *);
static int  __rec_write_init(WT_SESSION_IMPL *, WT_PAGE *, uint32_t, void *);
=======
static int  __rec_split_row_promote(
		WT_SESSION_IMPL *, WT_RECONCILE *, uint8_t);
static int  __rec_split_write(WT_SESSION_IMPL *,
		WT_RECONCILE *, WT_BOUNDARY *, WT_ITEM *, int);
static int  __rec_write_init(WT_SESSION_IMPL *, WT_PAGE *, int, void *);
>>>>>>> e0514613
static int  __rec_write_wrapup(WT_SESSION_IMPL *, WT_RECONCILE *, WT_PAGE *);
static int  __rec_write_wrapup_err(
		WT_SESSION_IMPL *, WT_RECONCILE *, WT_PAGE *);

static void __rec_dictionary_free(WT_SESSION_IMPL *, WT_RECONCILE *);
static int  __rec_dictionary_init(WT_SESSION_IMPL *, WT_RECONCILE *, u_int);
static int  __rec_dictionary_lookup(
		WT_SESSION_IMPL *, WT_RECONCILE *, WT_KV *, WT_DICTIONARY **);
static void __rec_dictionary_reset(WT_RECONCILE *);

/*
 * __rec_page_modified --
 *	Return if the given WT_REF references any modifications.
 *
 * The reconciliation code is used in the following situations:
 *
 * (1) by the eviction server during sync; and
 * (2) by any thread during LRU eviction.
 *
 * The complexity is checking the page state of child pages when looking for
 * pages to merge.
 *
 * We clearly want to consider all normal, in-memory pages (WT_REF_MEM).
 *
 * During LRU eviction in case (2), the eviction code has already locked the
 * subtree, so locked pages should be included in the merge (WT_REF_LOCKED).
 *
 * To make this tractable, the eviction server guarantees that no thread is
 * doing LRU eviction in the tree when case (1) occurs.  That is, the only
 * state change that can occur during a sync is for a reference to a page on
 * disk to cause a page to be read (WT_REF_READING).  In the case of a read, we
 * could safely ignore those pages because they are unmodified by definition --
 * they are being read from disk, however, in the current system, that state
 * also includes fast-delete pages that are being instantiated.  Those pages
 * cannot be ignored, as they have been modified.  For this reason, we have to
 * wait for the WT_REF_READING state to be resolved to another state before we
 * proceed.
 */
static int
__rec_page_modified(WT_SESSION_IMPL *session,
    WT_RECONCILE *r, WT_PAGE *page, WT_REF *ref, int *modifyp)
{
	WT_DECL_RET;

	*modifyp = 0;
	for (;; __wt_yield())
		switch (ref->state) {
		case WT_REF_DISK:
			/* On disk, not modified by definition. */
			return (0);
		case WT_REF_DELETED:
			/*
			 * The WT_REF entry is in a deleted state.
			 *
			 * It's possible the state is changing underneath us and
			 * we can race between checking for a deleted state and
			 * looking at the stored transaction ID to see if the
			 * delete is visible to us.  Lock down the structure.
			 */
			if (!WT_ATOMIC_CAS(
			    ref->state, WT_REF_DELETED, WT_REF_READING))
				break;
			ret =
			    __rec_page_deleted(session, r, page, ref, modifyp);
			WT_PUBLISH(ref->state, WT_REF_DELETED);
			return (ret);
		case WT_REF_EVICT_WALK:
		case WT_REF_LOCKED:
		case WT_REF_MEM:
			/*
			 * In-memory states: set modify based on the existence
			 * of the page's modify structure.
			 */
			if (ref->page->modify != NULL)
				*modifyp = 1;
			return (0);
		case WT_REF_READING:
			/*
			 * Being read or in fast-delete, wait for the page's
			 * state to settle.
			 */
			 break;
		WT_ILLEGAL_VALUE(session);
		}
	/* NOTREACHED */
}

/*
 * __rec_page_deleted --
 *	Handle pages with leaf pages in the WT_REF_DELETED state.
 */
static int
__rec_page_deleted(WT_SESSION_IMPL *session,
    WT_RECONCILE *r, WT_PAGE *page, WT_REF *ref, int *modifyp)
{
	*modifyp = 0;

	/*
	 * Internal pages with child leaf pages in the WT_REF_DELETED state are
	 * a special case during reconciliation.  First, if the deletion isn't
	 * visible, we proceed as with any change that's not visible: set the
	 * skipped flag and ignore the change for the purposes of writing the
	 * internal page.
	 */
	if (!__wt_txn_visible(session, ref->txnid)) {
		r->upd_skipped = 1;
		return (0);
	}

	/* The deletion is visible, set the modified return. */
	*modifyp = 1;

	/*
	 * If the deletion is visible, check for any transactions in the system
	 * that might want to see the page's state before the deletion.
	 *
	 * If any such transactions exist, we cannot discard the underlying leaf
	 * page to the block manager because the transaction may eventually read
	 * it.  However, this write might be part of a checkpoint, and should we
	 * recover to that checkpoint, we'll need to delete the leaf page, else
	 * we'd leak it.  The solution is to write a proxy cell on the internal
	 * page ensuring the leaf page is eventually discarded.
	 *
	 * If no such transactions exist, we can discard the leaf page to the
	 * block manager, and no cell needs to be written at all.  We set the
	 * WT_REF.addr field to NULL for a few reasons: (1) we can avoid doing
	 * the free on the next reconciliation (that's only performance, as the
	 * underlying tracking routines won't free the same block twice), (2)
	 * our caller knows a WT_REF.addr of NULL means we skip the cell when
	 * writing the page, and (3) the cache read routine knows a WT_REF.addr
	 * of NULL means the underlying page is gone and it has to instantiate
	 * a new page.  Note #2 and #3 are safe: the WT_REF.addr field is never
	 * reset once cleared, so it's safe to test it outside of the WT_REF
	 * structure lock.
	 *
	 * One final note: if the WT_REF transaction ID is set to WT_TXN_NONE,
	 * it means this WT_REF is the re-creation of a deleted node (we wrote
	 * out the deleted node after the deletion became visible, but before
	 * we could delete the leaf page, and subsequently crashed, then read
	 * the page and re-created the WT_REF_DELETED state).   In other words,
	 * the delete is visible to all (it became visible), and by definition
	 * there are no older transactions needing to see previous versions of
	 * the page.
	 */
	if (ref->addr != NULL &&
	    (ref->txnid == WT_TXN_NONE ||
	    __wt_txn_visible_all(session, ref->txnid))) {
		/*
		 * Free the page when reconciliation completes and ensure we
		 * only free the page once.
		 */
		WT_RET(__wt_rec_track_onpage_ref(session, page, page, ref));
		ref->addr = NULL;
	}

	return (0);
}

/*
 * __rec_txn_read --
 *	Helper for transactional reads: fail fast if skipping updates.
 */
static inline int
__rec_txn_read(
    WT_SESSION_IMPL *session, WT_RECONCILE *r, WT_UPDATE *upd, WT_UPDATE **updp)
{
	*updp = __wt_txn_read_skip(session, upd, &r->upd_skipped);
	return ((r->upd_skip_fail && r->upd_skipped) ? EBUSY : 0);
}

/*
 * __wt_rec_write --
 *	Reconcile an in-memory page into its on-disk format, and write it.
 */
int
__wt_rec_write(WT_SESSION_IMPL *session,
    WT_PAGE *page, WT_SALVAGE_COOKIE *salvage, int eviction)
{
	WT_RECONCILE *r;
	WT_DECL_RET;

	WT_VERBOSE_RET(session, reconcile,
	    "page %p %s", page, __wt_page_type_string(page->type));

	WT_BSTAT_INCR(session, rec_written);

	/* We're shouldn't get called with a clean page, that's an error. */
	WT_ASSERT_RET(session, __wt_page_is_modified(page));

	/*
	 * We can't do anything with a split-merge page, it must be merged into
	 * its parent.
	 */
	if (F_ISSET(page->modify, WT_PM_REC_SPLIT_MERGE))
		return (0);

	/* Initialize the reconciliation structure for each new run. */
	WT_RET(__rec_write_init(session, page, eviction, &session->reconcile));
	r = session->reconcile;

	/* Initialize the tracking subsystem for each new run. */
	WT_RET(__wt_rec_track_init(session, page));

	/* Reconcile the page. */
	switch (page->type) {
	case WT_PAGE_COL_FIX:
		if (salvage != NULL)
			ret = __rec_col_fix_slvg(session, r, page, salvage);
		else
			ret = __rec_col_fix(session, r, page);
		break;
	case WT_PAGE_COL_INT:
		ret = __rec_col_int(session, r, page);
		break;
	case WT_PAGE_COL_VAR:
		ret = __rec_col_var(session, r, page, salvage);
		break;
	case WT_PAGE_ROW_INT:
		ret = __rec_row_int(session, r, page);
		break;
	case WT_PAGE_ROW_LEAF:
		ret = __rec_row_leaf(session, r, page, salvage);
		break;
	WT_ILLEGAL_VALUE(session);
	}
	if (ret != 0) {
		/*
		 * The underlying wrapup-on-error functions can fail, and they
		 * are written to return an error value, but now we discard it,
		 * we already have one.
		 */
		(void)__rec_write_wrapup_err(session, r, page);
		return (ret);
	}

	/* Wrap up the page's reconciliation. */
	WT_RET(__rec_write_wrapup(session, r, page));

	/*
	 * If this page has a parent, mark the parent dirty.  Split-merge pages
	 * are a special case: they are always dirty and never reconciled, they
	 * are always merged into their parent.  For that reason, we mark the
	 * first non-split-merge parent we find dirty, not the split-merge page
	 * itself, ensuring the chain of dirty pages up the tree isn't broken.
	 */
	if (!WT_PAGE_IS_ROOT(page)) {
		for (;;) {
			page = page->parent;
			if (page->modify == NULL ||
			    !F_ISSET(page->modify, WT_PM_REC_SPLIT_MERGE))
				break;
		}
		WT_RET(__wt_page_modify_init(session, page));
		__wt_page_modify_set(page);

		return (0);
	}

	/*
	 * Root pages are trickier.  First, if the page is empty or we performed
	 * a 1-for-1 page swap, we're done, we've written the root (and done the
	 * checkpoint).
	 */
	switch (F_ISSET(page->modify, WT_PM_REC_MASK)) {
	case WT_PM_REC_EMPTY:				/* Page is empty */
	case WT_PM_REC_REPLACE: 			/* 1-for-1 page swap */
		return (0);
	case WT_PM_REC_SPLIT:				/* Page split */
		break;
	WT_ILLEGAL_VALUE(session);
	}

	/*
	 * Newly created internal pages are normally merged into their parent
	 * when the parent is evicted.  Newly split root pages can't be merged,
	 * they have no parent and the new root page must be written.  We also
	 * have to write the root page immediately; the alternative would be to
	 * split the page in memory and continue, but that won't work because
	 * (1) we'd have to require incoming threads use hazard references to
	 * read the root page, and (2) the sync or close triggering the split
	 * won't see the new root page during the current traversal.
	 *
	 * Make the new split page look like a normal page that's been modified,
	 * and write it out.  Keep doing that and eventually we'll perform a
	 * simple replacement (as opposed to another level of split), and then
	 * we're done.  Given our support of big pages, the only time we see
	 * multiple splits is when we've bulk-loaded something huge, and we're
	 * evicting the index page referencing all of those leaf pages.
	 *
	 * This creates a new kind of data structure in the system: an in-memory
	 * root page, pointing to a chain of pages, each of which are flagged as
	 * "split" pages, up to a final replacement page.  We don't use those
	 * pages again, they are discarded in the next root page reconciliation.
	 * We could discard them immediately (as the checkpoint is complete, any
	 * pages we discard go on the next checkpoint's free list, it's safe to
	 * do), but the code is simpler this way, and this operation should not
	 * be common.
	 */
	WT_VERBOSE_RET(session, reconcile,
	    "root page split %p -> %p", page, page->modify->u.split);
	page = page->modify->u.split;
	__wt_page_modify_set(page);
	F_CLR(page->modify, WT_PM_REC_SPLIT_MERGE);

	WT_RET(__wt_rec_write(session, page, NULL, eviction));

	return (0);
}

/*
 * __rec_write_init --
 *	Initialize the reconciliation structure.
 */
static int
__rec_write_init(
    WT_SESSION_IMPL *session, WT_PAGE *page, int eviction, void *retp)
{
	WT_BOUNDARY *bnd;
	WT_BTREE *btree;
	WT_RECONCILE *r;
	uint32_t i;

	btree = session->btree;

	/* Allocate a reconciliation structure if we don't already have one. */
	if ((r = *(WT_RECONCILE **)retp) == NULL) {
		WT_RET(__wt_calloc_def(session, 1, &r));
		*(WT_RECONCILE **)retp = r;

		/* Connect prefix compression pointers/buffers. */
		r->cur = &r->_cur;
		r->last = &r->_last;

		/* Disk buffers need to be aligned for writing. */
		F_SET(&r->dsk, WT_ITEM_ALIGNED);
	}

	/*
	 * Clean up any pre-existing boundary structures: almost none of this
	 * should be necessary (already_compressed is the notable exception),
	 * but it's cheap.
	 */
	if (r->bnd != NULL)
		for (bnd = r->bnd, i = 0; i < r->bnd_entries; ++bnd, ++i) {
			bnd->start = NULL;
			bnd->recno = 0;
			bnd->entries = 0;

			WT_ASSERT(session, bnd->addr.addr == NULL);
			bnd->addr.size = 0;
			bnd->addr.leaf_no_overflow = 0;

			/* Leave the key alone, it's space we re-use. */

			bnd->already_compressed = 0;
		}

	/*
	 * Suffix compression is a hack to shorten internal page keys
	 * by discarding trailing bytes that aren't necessary for tree
	 * navigation.  We don't do suffix compression if there is a
	 * custom collator because we don't know what bytes a custom
	 * collator might use.  Some custom collators (for example, a
	 * collator implementing reverse ordering of strings), won't
	 * have any problem with suffix compression: if there's ever a
	 * reason to implement suffix compression for custom collators,
	 * we can add a setting to the collator, configured when the
	 * collator is added, that turns on suffix compression.
	 */
	r->key_sfx_compress_conf = 0;
	if (btree->collator == NULL && btree->internal_key_truncate)
		r->key_sfx_compress_conf = 1;

	/* Prefix compression discards key's repeated prefix bytes. */
	r->key_pfx_compress_conf = 0;
	if (btree->prefix_compression)
		r->key_pfx_compress_conf = 1;

	/*
	 * Dictionary compression only writes repeated values once.  We grow
	 * the dictionary as necessary, always using the largest size we've
	 * seen.
	 *
	 * Per-page reconciliation: reset the dictionary.
	 *
	 * Sanity check the size: 100 slots is the smallest dictionary
	 * we use.
	 */
	if (btree->dictionary != 0 && btree->dictionary > r->dictionary_slots)
		WT_RET(__rec_dictionary_init(session,
		    r, btree->dictionary < 100 ? 100 : btree->dictionary));
	__rec_dictionary_reset(r);

	/*
	 * Raw compression, the application builds disk images: applicable only
	 * to row-and variable-length column-store objects, both dictionary and
	 * prefix compression must be turned off at the API level.
	 */
	r->raw_compression =
	    btree->compressor != NULL &&
	    btree->compressor->compress_raw != NULL;

	/* Per-page reconciliation: track skipped updates. */
	r->upd_skipped = 0;
	r->upd_skip_fail = eviction ? 0 : 1;

	/* Per-page reconciliation: track overflow items. */
	r->ovfl_items = 0;

	/* Read the disk generation before we read anything from the page. */
	r->page = page;
	WT_ORDERED_READ(r->orig_write_gen, page->modify->write_gen);

	return (0);
}

/*
 * __rec_destroy --
 *	Clean up the reconciliation structure.
 */
void
__wt_rec_destroy(WT_SESSION_IMPL *session, void *retp)
{
	WT_BOUNDARY *bnd;
	WT_RECONCILE *r;
	uint32_t i;

	if ((r = *(WT_RECONCILE **)retp) == NULL)
		return;

	__wt_buf_free(session, &r->dsk);

	__wt_free(session, r->raw_entries);
	__wt_free(session, r->raw_offsets);
	__wt_free(session, r->raw_recnos);

	if (r->bnd != NULL) {
		for (bnd = r->bnd, i = 0; i < r->bnd_entries; ++bnd, ++i) {
			__wt_free(session, bnd->addr.addr);
			__wt_buf_free(session, &bnd->key);
		}
		__wt_free(session, r->bnd);
	}

	__wt_buf_free(session, &r->k.buf);
	__wt_buf_free(session, &r->v.buf);
	__wt_buf_free(session, &r->_cur);
	__wt_buf_free(session, &r->_last);

	__rec_dictionary_free(session, r);

	__wt_free(session, r);
	*(WT_RECONCILE **)retp = NULL;
}

/*
 * __rec_incr --
 *	Update the memory tracking structure for a set of new entries.
 */
static inline void
__rec_incr(WT_SESSION_IMPL *session, WT_RECONCILE *r, uint32_t v, uint32_t size)
{
	/*
	 * The buffer code is fragile and prone to off-by-one errors -- check
	 * for overflow in diagnostic mode.
	 */
	WT_ASSERT(session, r->space_avail >= size);
	WT_ASSERT(session,
	    WT_BLOCK_FITS(r->first_free, size, r->dsk.mem, r->page_size));

	r->entries += v;
	r->space_avail -= size;
	r->first_free += size;
}

/*
 * __rec_copy_incr --
 *	Copy a key/value cell and buffer pair into the new image.
 */
static inline void
__rec_copy_incr(WT_SESSION_IMPL *session, WT_RECONCILE *r, WT_KV *kv)
{
	uint32_t len;
	uint8_t *p, *t;

	/*
	 * If there's only one chunk of data to copy (because the cell and data
	 * are being copied from the original disk page), the cell length won't
	 * be set, the WT_ITEM data/length will reference the data to be copied.
	 *
	 * WT_CELLs are typically small, 1 or 2 bytes -- don't call memcpy, do
	 * the copy in-line.
	 */
	for (p = (uint8_t *)r->first_free,
	    t = (uint8_t *)&kv->cell, len = kv->cell_len; len > 0; --len)
		*p++ = *t++;

	/* The data can be quite large -- call memcpy. */
	if (kv->buf.size != 0)
		memcpy(p, kv->buf.data, kv->buf.size);

	WT_ASSERT(session, kv->len == kv->cell_len + kv->buf.size);
	__rec_incr(session, r, 1, kv->len);
}

/*
 * __rec_dict_replace --
 *	Check for a dictionary match.
 */
static int
__rec_dict_replace(
    WT_SESSION_IMPL *session, WT_RECONCILE *r, uint64_t rle, WT_KV *val)
{
	WT_DICTIONARY *dp;
	uint64_t offset;

	/*
	 * We optionally create a dictionary of values and only write a unique
	 * value once per page, using a special "copy" cell for all subsequent
	 * copies of the value.  We have to do the cell build and resolution at
	 * this low level because we need physical cell offsets for the page.
	 *
	 * Sanity check: short-data cells can be smaller than dictionary-copy
	 * cells.  If the data is already small, don't bother doing the work.
	 * This isn't just work avoidance: on-page cells can't grow as a result
	 * of writing a dictionary-copy cell, the reconciliation functions do a
	 * split-boundary test based on the size required by the value's cell;
	 * if we grow the cell after that test we'll potentially write off the
	 * end of the buffer's memory.
	 */
	if (val->buf.size <= WT_INTPACK32_MAXSIZE)
		return (0);
	WT_RET(__rec_dictionary_lookup(session, r, val, &dp));
	if (dp == NULL)
		return (0);

	/*
	 * If the dictionary cell reference is not set, we're creating a new
	 * entry in the dictionary, update its location.
	 *
	 * If the dictionary cell reference is set, we have a matching value.
	 * Create a copy cell instead.
	 */
	if (dp->cell == NULL)
		dp->cell = r->first_free;
	else {
		offset = WT_PTRDIFF32(r->first_free, dp->cell);
		val->len = val->cell_len =
		   __wt_cell_pack_copy(&val->cell, rle, offset);
		val->buf.data = NULL;
		val->buf.size = 0;
	}
	return (0);
}

/*
 * __rec_key_state_update --
 *	Update prefix and suffix compression based on the last key.
 */
static inline void
__rec_key_state_update(WT_RECONCILE *r, int ovfl_key)
{
	WT_ITEM *a;

	/*
	 * If writing an overflow key onto the page, don't update the "last key"
	 * value, and leave the state of prefix compression alone.  (If we are
	 * currently doing prefix compression, we have a key state which will
	 * continue to work, we're just skipping the key just created because
	 * it's an overflow key and doesn't participate in prefix compression.
	 * If we are not currently doing prefix compression, we can't start, an
	 * overflow key doesn't give us any state.)
	 *
	 * Additionally, if we wrote an overflow key onto the page, turn off the
	 * suffix compression of row-store internal node keys.  (When we split,
	 * "last key" is the largest key on the previous page, and "cur key" is
	 * the first key on the next page, which is being promoted.  In some
	 * cases we can discard bytes from the "cur key" that are not needed to
	 * distinguish between the "last key" and "cur key", compressing the
	 * size of keys on internal nodes.  If we just built an overflow key,
	 * we're not going to update the "last key", making suffix compression
	 * impossible for the next key.   Alternatively, we could remember where
	 * the last key was on the page, detect it's an overflow key, read it
	 * from disk and do suffix compression, but that's too much work for an
	 * unlikely event.)
	 *
	 * If we're not writing an overflow key on the page, update the last-key
	 * value and turn on both prefix and suffix compression.
	 */
	if (ovfl_key)
		r->key_sfx_compress = 0;
	else {
		a = r->cur;
		r->cur = r->last;
		r->last = a;

		r->key_pfx_compress = r->key_pfx_compress_conf;
		r->key_sfx_compress = r->key_sfx_compress_conf;
	}
}

/*
 * __rec_split_bnd_grow --
 *	Grow the boundary array as necessary.
 */
static int
__rec_split_bnd_grow(WT_SESSION_IMPL *session, WT_RECONCILE *r)
{
	/*
	 * Make sure there's enough room in which to save another boundary.
	 *
	 * The calculation is actually +1, because we save the start point one
	 * past the current entry -- make it +20 so we don't grow slot-by-slot.
	 */
	if (r->bnd_next + 1 >= r->bnd_entries) {
		WT_RET(__wt_realloc(session, &r->bnd_allocated,
		    (r->bnd_entries + 20) * sizeof(*r->bnd), &r->bnd));
		r->bnd_entries += 20;
	}
	return (0);
}

/*
 * __rec_split_init --
 *	Initialization for the reconciliation split functions.
 */
static int
__rec_split_init(WT_SESSION_IMPL *session,
    WT_RECONCILE *r, WT_PAGE *page, uint64_t recno, uint32_t max)
{
	WT_BTREE *btree;
	WT_PAGE_HEADER *dsk;
	uint32_t corrected_max;

	btree = session->btree;

	/*
	 * Ensure the disk image buffer is large enough for the max object,
	 * as corrected by the underlying block manager.
	 */
	corrected_max = max;
	WT_RET(__wt_bm_write_size(session, &corrected_max));
	WT_RET(__wt_buf_init(session, &r->dsk, (size_t)corrected_max));

	/*
	 * Clear the header and set the page type (the type doesn't change, and
	 * setting it later requires additional code in a few different places).
	 */
	dsk = r->dsk.mem;
	memset(dsk, 0, WT_PAGE_HEADER_SIZE);
	dsk->type = page->type;

	/*
	 * If we have to split, we want to choose a smaller page size for the
	 * split pages, because otherwise we could end up splitting one large
	 * packed page over and over.   We don't want to pick the minimum size
	 * either, because that penalizes an application that did a bulk load
	 * and subsequently inserted a few items into packed pages.  Currently,
	 * I'm using 75%, but I have no empirical evidence that's a good value.
	 * We should leave this as a tuning variable, but probably undocumented.
	 *
	 * The maximum page size may be a multiple of the split page size (for
	 * example, there's a maximum page size of 128KB, but because the table
	 * is active and we don't want to split a lot, the split size is 20KB).
	 * The maximum page size may NOT be an exact multiple of the split page
	 * size.
	 *
	 * It's lots of work to build these pages and don't want to start over
	 * when we reach the maximum page size (it's painful to restart after
	 * creating overflow items and compacted data, for example, as those
	 * items have already been written to disk).  So, the loop calls the
	 * helper functions when approaching a split boundary, and we save the
	 * information at that point.  That allows us to go back and split the
	 * page at the boundary points if we eventually overflow the maximum
	 * page size.
	 *
	 * Finally, all this doesn't matter for fixed-size column-store pages
	 * and raw compression.  Fixed-size column store pages can split under
	 * (very) rare circumstances, but they're allocated at a fixed page
	 * size, never anything smaller.  In raw compression, the underlying
	 * compression routine decides when we split, so it's not our problem.
	 */
	r->page_size = max;
	r->split_size =
	    page->type == WT_PAGE_COL_FIX || r->raw_compression ?
	    max :
	    WT_SPLIT_PAGE_SIZE(max, btree->allocsize, btree->split_pct);

	/*
	 * If the maximum page size is the same as the split page size, either
	 * because of the object type or application configuration, there isn't
	 * any need to maintain split boundaries within a larger page.
	 */
	if (r->raw_compression)
		r->bnd_state = SPLIT_TRACKING_RAW;
	else if (max == r->split_size)
		r->bnd_state = SPLIT_TRACKING_OFF;
	else
		r->bnd_state = SPLIT_BOUNDARY;

	/*
	 * Initialize the array of boundary items and set the initial record
	 * number and buffer address.
	 */
	r->bnd_next = 0;
	WT_RET(__rec_split_bnd_grow(session, r));
	r->bnd[0].recno = recno;
	r->bnd[0].start = WT_PAGE_HEADER_BYTE(btree, dsk);

	/* Initialize the total entries. */
	r->total_entries = 0;

	/*
	 * Set the caller's information and configure so the loop calls us
	 * when approaching the split boundary.
	 */
	r->recno = recno;
	r->entries = 0;
	r->first_free = WT_PAGE_HEADER_BYTE(btree, dsk);
	r->space_avail = r->split_size - WT_PAGE_HEADER_BYTE_SIZE(btree);

	/* New page, compression off. */
	r->key_pfx_compress = r->key_sfx_compress = 0;

	return (0);
}

/*
 * __rec_is_checkpoint --
 *	Return if we're writing a checkpoint.
 */
static int
__rec_is_checkpoint(WT_RECONCILE *r, WT_BOUNDARY *bnd)
{
	/*
	 * Check to see if we're going to create a checkpoint.
	 *
	 * This function exists as a place to hang this comment.
	 *
	 * Any time we write the root page of the tree without splitting we are
	 * creating a checkpoint (and have to tell the underlying block manager
	 * so it creates and writes the additional information checkpoints
	 * require).  However, checkpoints are completely consistent, and so we
	 * have to resolve information about the blocks we're expecting to free
	 * as part of the checkpoint, before writing the checkpoint.  In short,
	 * we don't do checkpoint writes here; clear the boundary information as
	 * a reminder and create the checkpoint during wrapup.
	 */
	if (bnd == &r->bnd[0] && WT_PAGE_IS_ROOT(r->page)) {
		bnd->addr.addr = NULL;
		bnd->addr.size = 0;
		return (1);
	}
	return (0);
}

/*
 * __rec_split_row_promote_cell --
 *	Get a key from a cell for the purposes of promotion.
 */
static int
__rec_split_row_promote_cell(
    WT_SESSION_IMPL *session, WT_PAGE_HEADER *dsk, WT_ITEM *copy)
{
	WT_BTREE *btree;
	WT_CELL *cell;
	WT_CELL_UNPACK *unpack, _unpack;

	btree = session->btree;
	unpack = &_unpack;

	/*
	 * The cell had better have a zero-length prefix and not be a copy cell;
	 * the first cell on a page cannot refer an earlier cell on the page.
	 */
	cell = WT_PAGE_HEADER_BYTE(btree, dsk);
	__wt_cell_unpack(cell, unpack);
	WT_ASSERT_RET(session,
	    unpack->raw != WT_CELL_VALUE_COPY && unpack->prefix == 0);
	WT_RET(__wt_cell_unpack_copy(session, unpack, copy));
	return (0);
}

/*
 * __rec_split_row_promote --
 *	Key promotion for a row-store.
 */
static int
__rec_split_row_promote(WT_SESSION_IMPL *session, WT_RECONCILE *r, uint8_t type)
{
	uint32_t cnt, len, size;
	const uint8_t *pa, *pb;

	/*
	 * For a column-store, the promoted key is the recno and we already have
	 * a copy.  For a row-store, it's the first key on the page, a variable-
	 * length byte string, get a copy.
	 *
	 * This function is called from the split code at each split boundary,
	 * but that means we're not called before the first boundary.  When we
	 * do the split work at the second boundary, we need to copy the key
	 * for the first boundary from the page we're building.  Alternatively,
	 * we could store a copy of the first key we put on a page somewhere,
	 * perhaps while building the keys for a page, but that's likely to be
	 * even uglier.
	 */
	if (r->bnd_next == 1)
		WT_RET(__rec_split_row_promote_cell(
		    session, r->dsk.mem, &r->bnd[0].key));

	/*
	 * For the current slot, take the last key we built, after doing suffix
	 * compression.  The "last key we built" describes some process: before
	 * calling the split code, we must place the last key on the page before
	 * the boundary into the "last" key structure, and the first key on the
	 * page after the boundary into the "current" key structure, we're going
	 * to compare them for suffix compression.
	 *
	 * Suffix compression is a hack to shorten keys on internal pages.  We
	 * only need enough bytes in the promoted key to ensure searches go to
	 * the correct page: the promoted key has to be larger than the last key
	 * on the leaf page preceding it, but we don't need any more bytes than
	 * that.   In other words, we can discard any suffix bytes not required
	 * to distinguish between the key being promoted and the last key on the
	 * leaf page preceding it.  This can only be done for the first level of
	 * internal pages, you cannot repeat suffix truncation as you split up
	 * the tree, it loses too much information.
	 *
	 * One note: if the last key on the previous page was an overflow key,
	 * we don't have the in-memory key against which to compare, and don't
	 * try to do suffix compression.  The code for that case turns suffix
	 * compression off for the next key.
	 *
	 * The r->last key sorts before the r->cur key, so we'll either find a
	 * larger byte value in r->cur, or r->cur will be the longer key, and
	 * the interesting byte is one past the length of the shorter key.
	 */
	if (type == WT_PAGE_ROW_LEAF && r->key_sfx_compress) {
		pa = r->last->data;
		pb = r->cur->data;
		len = WT_MIN(r->last->size, r->cur->size);
		size = len + 1;
		for (cnt = 1; len > 0; ++cnt, --len, ++pa, ++pb)
			if (*pa != *pb) {
				size = cnt;
				break;
			}
	} else
		size = r->cur->size;
	return (__wt_buf_set(
	    session, &r->bnd[r->bnd_next].key, r->cur->data, size));
}

/*
 * __rec_split --
 *	Handle the page reconciliation bookkeeping.  (Did you know "bookkeeper"
 * has 3 doubled letters in a row?  Sweet-tooth does, too.)
 */
static int
__rec_split(WT_SESSION_IMPL *session, WT_RECONCILE *r)
{
	WT_BTREE *btree;
	WT_BOUNDARY *bnd;
	WT_PAGE_HEADER *dsk;
	uint32_t len;

	/*
	 * Handle page-buffer size tracking; we have to do this work in every
	 * reconciliation loop, and I don't want to repeat the code that many
	 * times.
	 */
	btree = session->btree;
	dsk = r->dsk.mem;

	/* Hitting a page boundary resets the dictionary, in all cases. */
	__rec_dictionary_reset(r);

	/*
	 * There are 3 cases we have to handle.
	 *
	 * #1
	 * About to cross a split boundary: save current boundary information
	 * and return.
	 *
	 * #2
	 * About to cross the maximum boundary: use saved boundary information
	 * to write all of the split pages.
	 *
	 * #3
	 * About to cross a split boundary, but we've either already done the
	 * split thing when we approached the maximum boundary, in which
	 * case we write the page and keep going, or we were never tracking
	 * split boundaries at all.
	 *
	 * Cases #1 and #2 are the hard ones: we're called when we're about to
	 * cross each split boundary, and we save information away so we can
	 * split if we have to.  We're also called when we're about to cross
	 * the maximum page boundary: in that case, we do the actual split and
	 * clean up all the previous boundaries, then keep going.
	 */
	switch (r->bnd_state) {
	case SPLIT_BOUNDARY:				/* Case #1 */
		/*
		 * Save the information about where we are when the split would
		 * have happened.
		 */
		WT_RET(__rec_split_bnd_grow(session, r));
		bnd = &r->bnd[r->bnd_next++];

		/* Set the number of entries for the just finished chunk. */
		bnd->entries = r->entries - r->total_entries;
		r->total_entries = r->entries;

		/*
		 * Set the starting record number, buffer address and promotion
		 * key for the next chunk, clear the entries (not required, but
		 * cleaner).
		 */
		++bnd;
		bnd->recno = r->recno;
		bnd->start = r->first_free;
		if (dsk->type == WT_PAGE_ROW_INT ||
		    dsk->type == WT_PAGE_ROW_LEAF)
			WT_RET(__rec_split_row_promote(session, r, dsk->type));
		bnd->entries = 0;

		/*
		 * Set the space available to another split-size chunk, if we
		 * have one.  If we don't have room for another split chunk,
		 * add whatever space remains in the maximum page size, and
		 * hope it's enough.
		 */
		len = WT_PTRDIFF32(r->first_free, dsk);
		if (len + r->split_size <= r->page_size)
			r->space_avail =
			    r->split_size - WT_PAGE_HEADER_BYTE_SIZE(btree);
		else {
			r->bnd_state = SPLIT_MAX;
			r->space_avail = r->page_size -
			    (WT_PAGE_HEADER_BYTE_SIZE(btree) + len);
		}
		break;
	case SPLIT_MAX:					/* Case #2 */
		/*
		 * It didn't all fit into a single page.
		 *
		 * Cycle through the saved split-point information, writing the
		 * split chunks we have tracked.
		 */
		WT_RET(__rec_split_fixup(session, r));

		/* We're done saving split chunks. */
		r->bnd_state = SPLIT_TRACKING_OFF;
		break;
	case SPLIT_TRACKING_OFF:			/* Case #3 */
		WT_RET(__rec_split_bnd_grow(session, r));
		bnd = &r->bnd[r->bnd_next++];

		/*
		 * It didn't all fit, but either we've already noticed it and
		 * are now processing the rest of the page at the split-size
		 * boundaries, or the split size was the same as the page size,
		 * so we never bothered with saving split-point information.
		 *
		 * Finalize the header information and write the page.
		 */
		dsk->recno = bnd->recno;
		dsk->u.entries = r->entries;
		dsk->mem_size = r->dsk.size = WT_PTRDIFF32(r->first_free, dsk);
		WT_RET(__rec_split_write(session, r, bnd, &r->dsk));

		/*
		 * Set the starting record number and promotion key for the next
		 * chunk, clear the entries (not required, but cleaner).
		 */
		++bnd;
		bnd->recno = r->recno;
		if (dsk->type == WT_PAGE_ROW_INT ||
		    dsk->type == WT_PAGE_ROW_LEAF)
			WT_RET(__rec_split_row_promote(session, r, dsk->type));
		bnd->entries = 0;

		/*
		 * Set the caller's entry count and buffer information for the
		 * next chunk.  We only get here if we're not splitting or have
		 * already split, so it's split-size chunks from here on out.
		 */
		r->entries = 0;
		r->first_free = WT_PAGE_HEADER_BYTE(btree, dsk);
		r->space_avail =
		    r->split_size - WT_PAGE_HEADER_BYTE_SIZE(btree);
		break;
	case SPLIT_TRACKING_RAW:
	WT_ILLEGAL_VALUE(session);
	}
	return (0);
}

/*
 * __rec_split_raw_worker --
 *	Raw compression split routine.
 *	Handle the raw compression page reconciliation bookkeeping.
 */
static int
__rec_split_raw_worker(WT_SESSION_IMPL *session, WT_RECONCILE *r, int final)
{
	WT_BOUNDARY *bnd;
	WT_BTREE *btree;
	WT_CELL *cell;
	WT_CELL_UNPACK *unpack, _unpack;
	WT_COMPRESSOR *compressor;
	WT_DECL_ITEM(dst);
	WT_DECL_RET;
	WT_PAGE_HEADER *dsk, *dsk_dst;
	WT_SESSION *wt_session;
	size_t result_len;
	uint64_t recno;
	uint32_t entry, i, len, max, result_slots, slots;
	uint8_t *dsk_start;

	wt_session = (WT_SESSION *)session;
	btree = session->btree;
	compressor = btree->compressor;
	unpack = &_unpack;
	dsk = r->dsk.mem;

	bnd = &r->bnd[r->bnd_next];
	switch (dsk->type) {
	case WT_PAGE_COL_INT:
	case WT_PAGE_COL_VAR:
		recno = bnd->recno;
		break;
	case WT_PAGE_ROW_INT:
	case WT_PAGE_ROW_LEAF:
		recno = 0;

		/*
		 * Set the promotion key for the chunk.  Repeated each time we
		 * try and split, which might be wasted work, but detecting
		 * repeated key-building is probably more complicated than it's
		 * worth.
		 */
		WT_RET(__rec_split_row_promote_cell(session, dsk, &bnd->key));
		break;
	WT_ILLEGAL_VALUE(session);
	}

	/*
	 * Build arrays of offsets and cumulative counts of cells and rows in
	 * the page: the offset is the byte offset to the possible split-point
	 * (adjusted for an initial chunk that cannot be compressed), entries
	 * is the cumulative page entries covered by the byte offset, recnos is
	 * the cumulative rows covered by the byte offset.
	 */
	if (r->entries >= r->raw_max_slots) {
		__wt_free(session, r->raw_entries);
		__wt_free(session, r->raw_offsets);
		__wt_free(session, r->raw_recnos);
		r->raw_max_slots = 0;

		i = r->entries + 100;
		WT_RET(__wt_calloc_def(session, i, &r->raw_entries));
		WT_RET(__wt_calloc_def(session, i, &r->raw_offsets));
		if (dsk->type == WT_PAGE_COL_INT ||
		    dsk->type == WT_PAGE_COL_VAR)
			WT_RET(__wt_calloc_def(session, i, &r->raw_recnos));
		r->raw_max_slots = i;
	}

	/*
	 * We're going to walk the disk image, which requires setting the
	 * number of entries.
	 */
	dsk->u.entries = r->entries;

	slots = 0;
	entry = 0;
	WT_CELL_FOREACH(btree, dsk, cell, unpack, i) {
		++entry;

		/*
		 * Row-store pages can split at keys, but not at values,
		 * column-store pages can split at values.
		 */
		__wt_cell_unpack(cell, unpack);
		switch (unpack->type) {
		case WT_CELL_KEY:
		case WT_CELL_KEY_OVFL:
		case WT_CELL_KEY_SHORT:
			break;
		case WT_CELL_ADDR:
		case WT_CELL_DEL:
		case WT_CELL_VALUE:
		case WT_CELL_VALUE_OVFL:
		case WT_CELL_VALUE_SHORT:
			if (dsk->type == WT_PAGE_COL_INT) {
				recno = unpack->v;
				break;
			}
			if (dsk->type == WT_PAGE_COL_VAR) {
				recno += __wt_cell_rle(unpack);
				break;
			}
			r->raw_entries[slots] = entry;
			continue;
		WT_ILLEGAL_VALUE(session);
		}

		/*
		 * We can't compress the first 64B of the block (it must be
		 * written without compression), and a possible split point
		 * may appear in that 64B; keep it simple, ignore the first
		 * 1KB of data, anybody splitting a smaller than 1KB piece
		 * (as calculated before compression), is doing us wrong.
		 */
		if ((len = WT_PTRDIFF32(cell, dsk)) > 1024)
			r->raw_offsets[++slots] = len - WT_BLOCK_COMPRESS_SKIP;

		if (dsk->type == WT_PAGE_COL_INT ||
		    dsk->type == WT_PAGE_COL_VAR)
			r->raw_recnos[slots] = recno;
		r->raw_entries[slots] = entry;
	}

	/*
	 * If we haven't managed to find at least one split point, we're done,
	 * don't bother calling the underlying compression function.
	 */
	if (slots == 0 && final)
		goto too_small;
	if (slots == 0)
		goto more_rows;

	/* The slot at array's end is the total length of the data. */
	r->raw_offsets[++slots] =
	    WT_PTRDIFF32(cell, dsk) - WT_BLOCK_COMPRESS_SKIP;

	/*
	 * Allocate a destination buffer and initialize it, then call the
	 * compression function.
	 *
	 * Assumes the underlying compression routine won't require more memory
	 * than the source buffer has.  We document the size of the destination
	 * buffer to be the maximum object size (for a row-store leaf page, that
	 * would be the maximum leaf page size), this shouldn't surprise anyone.
	 */
	WT_RET(__wt_scr_alloc(session, r->dsk.memsize, &dst));
	memcpy(dst->mem, dsk, WT_BLOCK_COMPRESS_SKIP);
	WT_ERR(compressor->compress_raw(compressor, wt_session,
	    (uint8_t *)dsk + WT_BLOCK_COMPRESS_SKIP,
	    r->raw_offsets, slots,
	    (uint8_t *)dst->mem + WT_BLOCK_COMPRESS_SKIP,
	    dst->memsize - WT_BLOCK_COMPRESS_SKIP, &result_len, &result_slots));
	dst->size = (uint32_t)result_len + WT_BLOCK_COMPRESS_SKIP;

	if (result_slots != 0) {
		/*
		 * Compression succeeded: finalize the header information.
		 */
		dsk_dst = dst->mem;
		dsk_dst->recno = bnd->recno;
		dsk_dst->mem_size =
		    r->raw_offsets[result_slots] + WT_BLOCK_COMPRESS_SKIP;
		dsk_dst->u.entries = r->raw_entries[result_slots - 1];

		/*
		 * There may be a remnant in the working buffer that didn't get
		 * compressed; copy it down to the start of the working buffer
		 * and update the starting record number, free space and so on.
		 */
		len = WT_PTRDIFF32(r->first_free,
		    (uint8_t *)dsk +
		    r->raw_offsets[result_slots] + WT_BLOCK_COMPRESS_SKIP);
		dsk_start = WT_PAGE_HEADER_BYTE(btree, dsk);
		(void)memcpy(dsk_start, (uint8_t *)r->first_free - len, len);

		r->entries -= r->raw_entries[result_slots - 1];
		r->first_free = dsk_start + len;
		r->space_avail =
		    r->page_size - (WT_PAGE_HEADER_BYTE_SIZE(btree) + len);

		switch (dsk->type) {
		case WT_PAGE_COL_INT:
			recno = r->raw_recnos[result_slots];
			break;
		case WT_PAGE_COL_VAR:
			recno = r->raw_recnos[result_slots - 1];
			break;
		case WT_PAGE_ROW_INT:
		case WT_PAGE_ROW_LEAF:
			recno = 0;
			break;
		}

		bnd->already_compressed = 1;
	} else if (final) {
too_small:	/*
		 * Compression wasn't even attempted, or failed and there are no
		 * more rows to accumulate, write the original buffer instead.
		 */
		dsk->recno = bnd->recno;
		dsk->mem_size = r->dsk.size = WT_PTRDIFF32(r->first_free, dsk);
		dsk->u.entries = r->entries;

		r->entries = 0;
		r->first_free = WT_PAGE_HEADER_BYTE(btree, dsk);
		r->space_avail = r->page_size - WT_PAGE_HEADER_BYTE_SIZE(btree);

		switch (dsk->type) {
		case WT_PAGE_COL_INT:
		case WT_PAGE_COL_VAR:
			recno = r->recno;
			break;
		case WT_PAGE_ROW_INT:
		case WT_PAGE_ROW_LEAF:
			recno = 0;
			break;
		}

		bnd->already_compressed = 0;
	} else {
more_rows:	/*
		 * Compression failed, increase the size of the "page" and try
		 * again after we accumulate some more rows.
		 */
		len = WT_PTRDIFF32(r->first_free, r->dsk.mem);
		max = r->page_size * 2;
		WT_ERR(__wt_bm_write_size(session, &max));
		WT_ERR(__wt_buf_grow(session, &r->dsk, max));
		r->page_size = max;
		r->first_free = (uint8_t *)r->dsk.mem + len;
		r->space_avail =
		    r->page_size - (WT_PAGE_HEADER_BYTE_SIZE(btree) + len);
		goto done;
	}

	/*
	 * If we are writing the whole page in our first/only attempt, it might
	 * be a checkpoint.  In the case of a checkpoint, copy any compressed
	 * version of the page into the original buffer, the wrapup functions
	 * will perform the actual write from that buffer.  If not a checkpoint,
	 * write the newly created compressed page.
	 */
	if (final &&
	    r->entries == 0 && r->bnd_next == 0 &&
	    __rec_is_checkpoint(r, bnd)) {
		if (bnd->already_compressed)
			WT_ERR(__wt_buf_set(
			    session, &r->dsk, dst->mem, dst->size));
	} else
		WT_ERR(__rec_split_write(
		    session, r, bnd, bnd->already_compressed ? dst : &r->dsk));

	/* We wrote something, move to the next boundary. */
	WT_ERR(__rec_split_bnd_grow(session, r));
	bnd = &r->bnd[++r->bnd_next];
	bnd->recno = recno;

done:
err:	__wt_scr_free(&dst);
	return (ret);
}

/*
 * __rec_split_raw --
 *	Raw compression split routine.
 */
static inline int
__rec_split_raw(WT_SESSION_IMPL *session, WT_RECONCILE *r)
{
	return (__rec_split_raw_worker(session, r, 0));
}

/*
 * __rec_split_finish_std --
 *	Finish processing a page, standard version.
 */
static int
__rec_split_finish_std(WT_SESSION_IMPL *session, WT_RECONCILE *r)
{
	WT_BOUNDARY *bnd;
	WT_PAGE_HEADER *dsk;

	/* Check our split status. */
	switch (r->bnd_state) {
	case SPLIT_BOUNDARY:
	case SPLIT_MAX:
		/*
		 * If we have could have split, but never did, the reconciled
		 * page fit into a maximum page size, our boundary checking
		 * was wasted.   Change the first boundary slot to represent
		 * the full page (the first boundary slot is largely correct,
		 * just update the number of entries).
		 */
		r->bnd_next = 0;
		break;
	case SPLIT_TRACKING_OFF:
		/*
		 * If we have already split, or were never going to split,
		 * put the remaining data in the next boundary slot.
		 */
		WT_RET(__rec_split_bnd_grow(session, r));
		break;
	case SPLIT_TRACKING_RAW:
	WT_ILLEGAL_VALUE(session);
	}

	/* Set the boundary reference and increment the count. */
	bnd = &r->bnd[r->bnd_next++];
	bnd->entries = r->entries;

	/* Finalize the header information. */
	dsk = r->dsk.mem;
	dsk->recno = bnd->recno;
	dsk->u.entries = r->entries;
	dsk->mem_size = r->dsk.size = WT_PTRDIFF32(r->first_free, dsk);

	/* If this is a checkpoint, we're done, otherwise write the page. */
	return (
	    __rec_is_checkpoint(r, bnd) ? 0 :
	    __rec_split_write(session, r, bnd, &r->dsk));
}

/*
 * __rec_split_finish_raw --
 *	Finish processing page, raw compression version.
 */
static inline int
__rec_split_finish_raw(WT_SESSION_IMPL *session, WT_RECONCILE *r)
{
	while (r->entries != 0)
		WT_RET(__rec_split_raw_worker(session, r, 1));
	return (0);
}

/*
 * __rec_split_finish --
 *	Finish processing a split page.
 */
static inline int
__rec_split_finish(WT_SESSION_IMPL *session, WT_RECONCILE *r)
{
	/*
	 * We're done reconciling a page.
	 *
	 * We only arrive here with no entries to write if the page was entirely
	 * empty (if the page wasn't empty, the only reason to split, resetting
	 * entries to 0, is because there's another entry to write, which then
	 * sets entries to 1).  If the page was empty, we eventually delete it.
	 */
	if (r->entries == 0) {
		WT_ASSERT_RET(session, r->bnd_next == 0);
		return (0);
	}

	return (r->raw_compression ?
	    __rec_split_finish_raw(session, r) :
	    __rec_split_finish_std(session, r));
}

/*
 * __rec_split_fixup --
 *	Fix up after crossing the maximum page boundary.
 */
static int
__rec_split_fixup(WT_SESSION_IMPL *session, WT_RECONCILE *r)
{
	WT_BOUNDARY *bnd;
	WT_BTREE *btree;
	WT_DECL_ITEM(tmp);
	WT_DECL_RET;
	WT_PAGE_HEADER *dsk;
	uint32_t i, len;
	uint8_t *dsk_start;

	/*
	 * When we overflow physical limits of the page, we walk the list of
	 * split chunks we've created and write those pages out, then update
	 * the caller's information.
	 */
	btree = session->btree;

	/*
	 * The data isn't laid out on a page boundary or nul padded; copy it to
	 * a clean, aligned, padded buffer before writing it.
	 *
	 * Allocate a scratch buffer to hold the new disk image.  Copy the
	 * WT_PAGE_HEADER header onto the scratch buffer, most of the header
	 * information remains unchanged between the pages.
	 */
	WT_RET(__wt_scr_alloc(session, r->split_size, &tmp));
	dsk = tmp->mem;
	memcpy(dsk, r->dsk.mem, WT_PAGE_HEADER_SIZE);

	/*
	 * For each split chunk we've created, update the disk image and copy
	 * it into place.
	 */
	dsk_start = WT_PAGE_HEADER_BYTE(btree, dsk);
	for (i = 0, bnd = r->bnd; i < r->bnd_next; ++i, ++bnd) {
		/* Copy the page contents to the temporary buffer. */
		len = WT_PTRDIFF32((bnd + 1)->start, bnd->start);
		memcpy(dsk_start, bnd->start, len);

		/* Finalize the header information and write the page. */
		dsk->recno = bnd->recno;
		dsk->u.entries = bnd->entries;
		dsk->mem_size =
		    tmp->size = WT_PAGE_HEADER_BYTE_SIZE(btree) + len;
		WT_ERR(__rec_split_write(session, r, bnd, tmp));
	}

	/*
	 * There is probably a remnant in the working buffer that didn't get
	 * written; copy it down to the beginning of the working buffer, and
	 * update the starting record number.
	 *
	 * Confirm the remnant is no larger than the available split buffer.
	 *
	 * Fix up our caller's information.
	 */
	len = WT_PTRDIFF32(r->first_free, bnd->start);
	WT_ASSERT_ERR(
	    session, len < r->split_size - WT_PAGE_HEADER_BYTE_SIZE(btree));

	dsk = r->dsk.mem;
	dsk_start = WT_PAGE_HEADER_BYTE(btree, dsk);
	(void)memmove(dsk_start, bnd->start, len);

	r->entries -= r->total_entries;
	r->first_free = dsk_start + len;
	r->space_avail =
	    (r->split_size - WT_PAGE_HEADER_BYTE_SIZE(btree)) - len;

err:	__wt_scr_free(&tmp);
	return (ret);
}

/*
 * __rec_split_write --
 *	Write a disk block out for the split helper functions.
 */
static int
__rec_split_write(WT_SESSION_IMPL *session,
    WT_RECONCILE *r, WT_BOUNDARY *bnd, WT_ITEM *buf)
{
	WT_PAGE_HEADER *dsk;
	uint32_t addr_size;
	uint8_t addr[WT_BTREE_MAX_ADDR_COOKIE];

	/* Write the chunk and save the location information. */
	WT_RET(__wt_bt_write(
	    session, buf, addr, &addr_size, 0, bnd->already_compressed));
	WT_RET(__wt_strndup(session, (char *)addr, addr_size, &bnd->addr.addr));

	dsk = buf->mem;
	bnd->addr.size = addr_size;
	bnd->addr.leaf_no_overflow =
	    (dsk->type == WT_PAGE_COL_FIX ||
	    dsk->type == WT_PAGE_COL_VAR ||
	    dsk->type == WT_PAGE_ROW_LEAF) &&
	    r->ovfl_items == 0 ? 1 : 0;
	return (0);
}

/*
 * __wt_rec_bulk_init --
 *	Bulk insert reconciliation initialization.
 */
int
__wt_rec_bulk_init(WT_CURSOR_BULK *cbulk)
{
	WT_BTREE *btree;
	WT_PAGE *page;
	WT_RECONCILE *r;
	WT_SESSION_IMPL *session;
	uint64_t recno;

	session = (WT_SESSION_IMPL *)cbulk->cbt.iface.session;
	btree = session->btree;
	page = cbulk->leaf;

	WT_RET(__rec_write_init(session, page, 0, &cbulk->reconcile));
	r = cbulk->reconcile;

	switch (btree->type) {
	case BTREE_COL_FIX:
	case BTREE_COL_VAR:
		recno = 1;
		break;
	case BTREE_ROW:
		recno = 0;
		break;
	WT_ILLEGAL_VALUE(session);
	}

	WT_RET(__rec_split_init(session, r, page, recno, btree->maxleafpage));

	return (0);
}

/*
 * __wt_rec_bulk_wrapup --
 *	Bulk insert reconciliation cleanup.
 */
int
__wt_rec_bulk_wrapup(WT_CURSOR_BULK *cbulk)
{
	WT_BTREE *btree;
	WT_PAGE *page;
	WT_RECONCILE *r;
	WT_SESSION_IMPL *session;

	session = (WT_SESSION_IMPL *)cbulk->cbt.iface.session;
	r = cbulk->reconcile;
	btree = session->btree;

	switch (btree->type) {
	case BTREE_COL_FIX:
		if (cbulk->entry != 0)
			__rec_incr(session, r, cbulk->entry,
			    __bitstr_size(cbulk->entry * btree->bitcnt));
		break;
	case BTREE_COL_VAR:
		if (cbulk->rle != 0)
			WT_RET(__wt_rec_col_var_bulk_insert(cbulk));
		break;
	case BTREE_ROW:
		break;
	WT_ILLEGAL_VALUE(session);
	}

	page = cbulk->leaf;

	WT_RET(__rec_split_finish(session, r));
	WT_RET(__rec_write_wrapup(session, r, page));

	/* Mark the tree dirty so close performs a checkpoint. */
	btree->modified = 1;

	/* Mark the page's parent dirty. */
	WT_RET(__wt_page_modify_init(session, page->parent));
	__wt_page_modify_set(page->parent);

	__wt_rec_destroy(session, &cbulk->reconcile);

	return (0);
}

/*
 * __wt_rec_row_bulk_insert --
 *	Row-store bulk insert.
 */
int
__wt_rec_row_bulk_insert(WT_CURSOR_BULK *cbulk)
{
	WT_BTREE *btree;
	WT_CURSOR *cursor;
	WT_KV *key, *val;
	WT_RECONCILE *r;
	WT_SESSION_IMPL *session;
	int ovfl_key;

	session = (WT_SESSION_IMPL *)cbulk->cbt.iface.session;
	r = cbulk->reconcile;
	btree = session->btree;

	cursor = &cbulk->cbt.iface;
	key = &r->k;
	val = &r->v;
	WT_RET(__rec_cell_build_key(session, r,		/* Build key cell */
	    cursor->key.data, cursor->key.size, 0, &ovfl_key));
	WT_RET(__rec_cell_build_val(session, r,		/* Build value cell */
	    cursor->value.data, cursor->value.size, (uint64_t)0));

	/*
	 * Boundary: split or write the page.
	 */
	while (key->len + val->len > r->space_avail)
		if (r->raw_compression)
			WT_RET(__rec_split_raw(session, r));
		else {
			WT_RET(__rec_split(session, r));

			/*
			 * Turn off prefix compression until a full key written
			 * to the new page, and (unless we're already working
			 * with an overflow key), rebuild the key without prefix
			 * compression.
			 */
			if (r->key_pfx_compress_conf) {
				r->key_pfx_compress = 0;
				if (!ovfl_key)
					WT_RET(__rec_cell_build_key(
					    session, r, NULL, 0, 0, &ovfl_key));
			}
		}

	/* Copy the key/value pair onto the page. */
	__rec_copy_incr(session, r, key);
	if (val->len != 0) {
		if (btree->dictionary)
			WT_RET(__rec_dict_replace(session, r, 0, val));
		__rec_copy_incr(session, r, val);
	}

	/* Update compression state. */
	__rec_key_state_update(r, ovfl_key);

	return (0);
}

#define	WT_FIX_ENTRIES(btree, bytes)	(((bytes) * 8) / (btree)->bitcnt)

static inline int
__rec_col_fix_bulk_insert_split_check(WT_CURSOR_BULK  *cbulk)
{
	WT_BTREE *btree;
	WT_RECONCILE *r;
	WT_SESSION_IMPL *session;

	session = (WT_SESSION_IMPL *)cbulk->cbt.iface.session;
	r = cbulk->reconcile;
	btree = session->btree;

	if (cbulk->entry == cbulk->nrecs) {
		if (cbulk->entry != 0) {
			/*
			 * If everything didn't fit, update the counters and
			 * split.
			 *
			 * Boundary: split or write the page.
			 */
			__rec_incr(session, r, cbulk->entry,
			    __bitstr_size(cbulk->entry * btree->bitcnt));
			WT_RET(__rec_split(session, r));
		}
		cbulk->entry = 0;
		cbulk->nrecs = WT_FIX_ENTRIES(btree, r->space_avail);
	}
	return (0);
}

/*
 * __wt_rec_col_fix_bulk_insert --
 *	Fixed-length column-store bulk insert.
 */
int
__wt_rec_col_fix_bulk_insert(WT_CURSOR_BULK *cbulk)
{
	WT_BTREE *btree;
	WT_CURSOR *cursor;
	WT_RECONCILE *r;
	WT_SESSION_IMPL *session;
	uint32_t entries, offset, page_entries, page_size;
	const uint8_t *data;

	session = (WT_SESSION_IMPL *)cbulk->cbt.iface.session;
	r = cbulk->reconcile;
	btree = session->btree;
	cursor = &cbulk->cbt.iface;

	if (cbulk->bitmap) {
		if (((r->recno - 1) * btree->bitcnt) & 0x7)
			WT_RET_MSG(session, EINVAL,
			    "Bulk bitmap load not aligned on a byte boundary");
		for (data = cursor->value.data, entries = cursor->value.size;
		    entries > 0;
		    entries -= page_entries, data += page_size) {
			WT_RET(__rec_col_fix_bulk_insert_split_check(cbulk));

			page_entries =
			    WT_MIN(entries, cbulk->nrecs - cbulk->entry);
			page_size = __bitstr_size(page_entries * btree->bitcnt);
			offset = __bitstr_size(cbulk->entry * btree->bitcnt);
			memcpy(r->first_free + offset, data, page_size);
			cbulk->entry += page_entries;
			r->recno += page_entries;
		}
		return (0);
	}

	WT_RET(__rec_col_fix_bulk_insert_split_check(cbulk));

	__bit_setv(r->first_free,
	    cbulk->entry, btree->bitcnt, ((uint8_t *)cursor->value.data)[0]);
	++cbulk->entry;
	++r->recno;

	return (0);
}

/*
 * __wt_rec_col_var_bulk_insert --
 *	Variable-length column-store bulk insert.
 */
int
__wt_rec_col_var_bulk_insert(WT_CURSOR_BULK *cbulk)
{
	WT_BTREE *btree;
	WT_KV *val;
	WT_RECONCILE *r;
	WT_SESSION_IMPL *session;

	session = (WT_SESSION_IMPL *)cbulk->cbt.iface.session;
	r = cbulk->reconcile;
	btree = session->btree;

	val = &r->v;
	WT_RET(__rec_cell_build_val(
	    session, r, cbulk->cmp.data, cbulk->cmp.size, cbulk->rle));

	/* Boundary: split or write the page. */
	while (val->len > r->space_avail)
		if (r->raw_compression)
			WT_RET(__rec_split_raw(session, r));
		else
			WT_RET(__rec_split(session, r));

	/* Copy the value onto the page. */
	if (btree->dictionary)
		WT_RET(__rec_dict_replace(session, r, cbulk->rle, val));
	__rec_copy_incr(session, r, val);

	/* Update the starting record number in case we split. */
	r->recno += cbulk->rle;

	return (0);
}

/*
 * __rec_col_int --
 *	Reconcile a column-store internal page.
 */
static int
__rec_col_int(WT_SESSION_IMPL *session, WT_RECONCILE *r, WT_PAGE *page)
{
	WT_BTREE *btree;

	btree = session->btree;

	WT_RET(__rec_split_init(
	    session, r, page, page->u.intl.recno, btree->maxintlpage));

	/*
	 * Walking the row-store internal pages is complicated by the fact that
	 * we're taking keys from the underlying disk image for the top-level
	 * page and we're taking keys from in-memory structures for merge pages.
	 * Column-store is simpler because the only information we copy is the
	 * record number and address, and it comes from in-memory structures in
	 * both the top-level and merge cases.  In short, both the top-level
	 * and merge page walks look the same, and we just call the merge page
	 * function on the top-level page.
	 */
	WT_RET(__rec_col_merge(session, r, page));

	/* Write the remnant page. */
	return (__rec_split_finish(session, r));
}

/*
 * __rec_col_merge --
 *	Recursively walk a column-store internal tree of merge pages.
 */
static int
__rec_col_merge(WT_SESSION_IMPL *session, WT_RECONCILE *r, WT_PAGE *page)
{
	WT_ADDR *addr;
	WT_KV *val;
	WT_CELL_UNPACK *unpack, _unpack;
	WT_PAGE *rp;
	WT_REF *ref;
	uint32_t i;
	int modified;

	WT_BSTAT_INCR(session, rec_page_merge);

	val = &r->v;
	unpack = &_unpack;

	/* For each entry in the page... */
	WT_REF_FOREACH(page, ref, i) {
		/* Update the starting record number in case we split. */
		r->recno = ref->u.recno;

		/*
		 * The page may be emptied or internally created during a split.
		 * Deleted/split pages are merged into the parent and discarded.
		 */
		addr = NULL;
		WT_RET(__rec_page_modified(session, r, page, ref, &modified));
		if (modified) {
			rp = ref->page;
			switch (F_ISSET(rp->modify, WT_PM_REC_MASK)) {
			case WT_PM_REC_EMPTY:
				/*
				 * Column-store pages are almost never empty, as
				 * discarding a page would remove a chunk of the
				 * name space.  The exceptions are pages created
				 * when the tree is created, and never filled.
				 */
				continue;
			case WT_PM_REC_REPLACE:
				addr = &rp->modify->u.replace;
				break;
			case WT_PM_REC_SPLIT:
				WT_RET(__rec_col_merge(
				    session, r, rp->modify->u.split));
				continue;
			case WT_PM_REC_SPLIT_MERGE:
				WT_RET(__rec_col_merge(session, r, rp));
				continue;
			}
		}

		/*
		 * Build the value cell.  The child page address is in one of 3
		 * places: if the page was replaced, the page's modify structure
		 * references it and we built the value cell just above in the
		 * switch statement.  Else, the WT_REF->addr reference points to
		 * an on-page cell or an off-page WT_ADDR structure: if it's an
		 * on-page cell and we copy it from the page, else build a new
		 * cell.
		 */
		if (addr == NULL && __wt_off_page(page, ref->addr))
			addr = ref->addr;
		if (addr == NULL) {
			__wt_cell_unpack(ref->addr, unpack);
			val->buf.data = ref->addr;
			val->buf.size = __wt_cell_total_len(unpack);
			val->cell_len = 0;
			val->len = val->buf.size;
		} else
			__rec_cell_build_addr(r,
			    addr->addr, addr->size,
			    addr->leaf_no_overflow ?
			    WT_CELL_ADDR_LNO : WT_CELL_ADDR,
			    ref->u.recno);

		/* Boundary: split or write the page. */
		while (val->len > r->space_avail)
			if (r->raw_compression)
				WT_RET(__rec_split_raw(session, r));
			else
				WT_RET(__rec_split(session, r));

		/* Copy the value onto the page. */
		__rec_copy_incr(session, r, val);
	}

	return (0);
}

/*
 * __rec_col_fix --
 *	Reconcile a fixed-width, column-store leaf page.
 */
static int
__rec_col_fix(WT_SESSION_IMPL *session, WT_RECONCILE *r, WT_PAGE *page)
{
	WT_BTREE *btree;
	WT_INSERT *ins;
	WT_INSERT_HEAD *append;
	WT_UPDATE *upd;
	uint64_t recno;
	uint32_t entry, nrecs;

	btree = session->btree;

	/* Update any changes to the original on-page data items. */
	WT_SKIP_FOREACH(ins, WT_COL_UPDATE_SINGLE(page)) {
		WT_RET(__rec_txn_read(session, r, ins->upd, &upd));
		if (upd == NULL)
			continue;
		__bit_setv_recno(
		    page, WT_INSERT_RECNO(ins), btree->bitcnt,
		    ((uint8_t *)WT_UPDATE_DATA(upd))[0]);
	}

	/* Allocate the memory. */
	WT_RET(__rec_split_init(session, r,
	    page, page->u.col_fix.recno, btree->maxleafpage));

	/* Copy the updated, disk-image bytes into place. */
	memcpy(r->first_free, page->u.col_fix.bitf,
	    __bitstr_size(page->entries * btree->bitcnt));

	/* Calculate the number of entries per page remainder. */
	entry = page->entries;
	nrecs = WT_FIX_ENTRIES(btree, r->space_avail) - page->entries;
	r->recno += entry;

	/* Walk any append list. */
	append = WT_COL_APPEND(page);
	WT_SKIP_FOREACH(ins, append) {
		WT_RET(__rec_txn_read(session, r, ins->upd, &upd));
		if (upd == NULL)
			continue;
		for (;;) {
			/*
			 * The application may have inserted records which left
			 * gaps in the name space.
			 */
			for (recno = WT_INSERT_RECNO(ins);
			    nrecs > 0 && r->recno < recno;
			    --nrecs, ++entry, ++r->recno)
				__bit_setv(
				    r->first_free, entry, btree->bitcnt, 0);

			if (nrecs > 0) {
				__bit_setv(r->first_free, entry, btree->bitcnt,
				    ((uint8_t *)WT_UPDATE_DATA(upd))[0]);
				--nrecs;
				++entry;
				++r->recno;
				break;
			}

			/*
			 * If everything didn't fit, update the counters and
			 * split.
			 *
			 * Boundary: split or write the page.
			 */
			__rec_incr(session,
			    r, entry, __bitstr_size(entry * btree->bitcnt));
			WT_RET(__rec_split(session, r));

			/* Calculate the number of entries per page. */
			entry = 0;
			nrecs = WT_FIX_ENTRIES(btree, r->space_avail);
		}
	}

	/* Update the counters. */
	__rec_incr(session, r, entry, __bitstr_size(entry * btree->bitcnt));

	/* Write the remnant page. */
	return (__rec_split_finish(session, r));
}

/*
 * __rec_col_fix_slvg --
 *	Reconcile a fixed-width, column-store leaf page created during salvage.
 */
static int
__rec_col_fix_slvg(WT_SESSION_IMPL *session,
    WT_RECONCILE *r, WT_PAGE *page, WT_SALVAGE_COOKIE *salvage)
{
	WT_BTREE *btree;
	uint64_t page_start, page_take;
	uint32_t entry, nrecs;

	btree = session->btree;

	/*
	 * !!!
	 * It's vanishingly unlikely and probably impossible for fixed-length
	 * column-store files to have overlapping key ranges.  It's possible
	 * for an entire key range to go missing (if a page is corrupted and
	 * lost), but because pages can't split, it shouldn't be possible to
	 * find pages where the key ranges overlap.  That said, we check for
	 * it during salvage and clean up after it here because it doesn't
	 * cost much and future column-store formats or operations might allow
	 * for fixed-length format ranges to overlap during salvage, and I
	 * don't want to have to retrofit the code later.
	 */
	WT_RET(__rec_split_init(session, r,
	    page, page->u.col_fix.recno, btree->maxleafpage));

	/* We may not be taking all of the entries on the original page. */
	page_take = salvage->take == 0 ? page->entries : salvage->take;
	page_start = salvage->skip == 0 ? 0 : salvage->skip;
	for (;;) {
		/* Calculate the number of entries per page. */
		entry = 0;
		nrecs = WT_FIX_ENTRIES(btree, r->space_avail);

		for (; nrecs > 0 && salvage->missing > 0;
		    --nrecs, --salvage->missing, ++entry)
			__bit_setv(r->first_free, entry, btree->bitcnt, 0);

		for (; nrecs > 0 && page_take > 0;
		    --nrecs, --page_take, ++page_start, ++entry)
			__bit_setv(r->first_free, entry, btree->bitcnt,
			    __bit_getv(page->u.col_fix.bitf,
				(uint32_t)page_start, btree->bitcnt));

		r->recno += entry;
		__rec_incr(
		    session, r, entry, __bitstr_size(entry * btree->bitcnt));

		/*
		 * If everything didn't fit, then we have to force a split and
		 * keep going.
		 *
		 * Boundary: split or write the page.
		 */
		if (salvage->missing == 0 && page_take == 0)
			break;
		WT_RET(__rec_split(session, r));
	}

	/* Write the remnant page. */
	return (__rec_split_finish(session, r));
}

/*
 * __rec_col_var_helper --
 *	Create a column-store variable length record cell and write it onto a
 * page.
 */
static int
__rec_col_var_helper(WT_SESSION_IMPL *session, WT_RECONCILE *r,
    WT_SALVAGE_COOKIE *salvage,
    WT_ITEM *value, int deleted, int ovfl, uint64_t rle)
{
	WT_BTREE *btree;
	WT_KV *val;

	btree = session->btree;
	val = &r->v;

	/*
	 * Occasionally, salvage needs to discard records from the beginning or
	 * end of the page, and because the items may be part of a RLE cell, do
	 * the adjustments here.   It's not a mistake we don't bother telling
	 * our caller we've handled all the records from the page we care about,
	 * and can quit processing the page: salvage is a rare operation and I
	 * don't want to complicate our caller's loop.
	 */
	if (salvage != NULL) {
		if (salvage->done)
			return (0);
		if (salvage->skip != 0) {
			if (rle <= salvage->skip) {
				salvage->skip -= rle;
				return (0);
			}
			salvage->skip = 0;
			rle -= salvage->skip;
		}
		if (salvage->take != 0) {
			if (rle <= salvage->take)
				salvage->take -= rle;
			else {
				rle = salvage->take;
				salvage->take = 0;
			}
			if (salvage->take == 0)
				salvage->done = 1;
		}
	}

	if (deleted) {
		val->cell_len = __wt_cell_pack_del(&val->cell, rle);
		val->buf.data = NULL;
		val->buf.size = 0;
		val->len = val->cell_len;
	} else if (ovfl) {
		val->cell_len = __wt_cell_pack_ovfl(
		    &val->cell, WT_CELL_VALUE_OVFL, rle, value->size);
		val->buf.data = value->data;
		val->buf.size = value->size;
		val->len = val->cell_len + value->size;
	} else
		WT_RET(__rec_cell_build_val(
		    session, r, value->data, value->size, rle));

	/* Boundary: split or write the page. */
	while (val->len > r->space_avail)
		if (r->raw_compression)
			WT_RET(__rec_split_raw(session, r));
		else
			WT_RET(__rec_split(session, r));

	/* Copy the value onto the page. */
	if (!deleted && !ovfl && btree->dictionary)
		WT_RET(__rec_dict_replace(session, r, rle, val));
	__rec_copy_incr(session, r, val);

	/* Update the starting record number in case we split. */
	r->recno += rle;

	return (0);
}

/*
 * __rec_col_var --
 *	Reconcile a variable-width column-store leaf page.
 */
static int
__rec_col_var(WT_SESSION_IMPL *session,
    WT_RECONCILE *r, WT_PAGE *page, WT_SALVAGE_COOKIE *salvage)
{
	enum { OVFL_IGNORE, OVFL_UNUSED, OVFL_USED } ovfl_state;
	WT_BTREE *btree;
	WT_CELL *cell;
	WT_CELL_UNPACK *unpack, _unpack;
	WT_COL *cip;
	WT_DECL_ITEM(orig);
	WT_DECL_RET;
	WT_INSERT *ins;
	WT_INSERT_HEAD *append;
	WT_ITEM *last;
	WT_UPDATE *upd;
	uint64_t n, nrepeat, repeat_count, rle, slvg_missing, src_recno;
	uint32_t i, size;
	int deleted, last_deleted, orig_deleted, update_no_copy;
	const void *data;

	btree = session->btree;
	last = r->last;
	unpack = &_unpack;

	WT_RET(__wt_scr_alloc(session, 0, &orig));
	data = NULL;
	size = 0;

	WT_RET(__rec_split_init(
	    session, r, page, page->u.col_var.recno, btree->maxleafpage));

	/*
	 * The salvage code may be calling us to reconcile a page where there
	 * were missing records in the column-store name space.  In this case
	 * we write a single RLE element onto a new page, so we know it fits,
	 * then update the starting record number.
	 *
	 * Note that we DO NOT pass the salvage cookie to our helper function
	 * in this case, we're handling one of the salvage cookie fields on
	 * our own, and don't need assistance from the helper function.
	 */
	slvg_missing = salvage == NULL ? 0 : salvage->missing;
	if (slvg_missing)
		WT_ERR(__rec_col_var_helper(
		    session, r, NULL, NULL, 1, 0, slvg_missing));

	/*
	 * We track two data items through this loop: the previous (last) item
	 * and the current item: if the last item is the same as the current
	 * item, we increment the RLE count for the last item; if the last item
	 * is different from the current item, we write the last item onto the
	 * page, and replace it with the current item.  The r->recno counter
	 * tracks records written to the page, and is incremented by the helper
	 * function immediately after writing records to the page.  The record
	 * number of our source record, that is, the current item, is maintained
	 * in src_recno.
	 */
	src_recno = r->recno;

	/* For each entry in the in-memory page... */
	rle = 0;
	deleted = last_deleted = 0;
	WT_COL_FOREACH(page, cip, i) {
		ovfl_state = OVFL_IGNORE;
		if ((cell = WT_COL_PTR(page, cip)) == NULL) {
			nrepeat = 1;
			ins = NULL;
			orig_deleted = 1;
		} else {
			__wt_cell_unpack(cell, unpack);
			nrepeat = __wt_cell_rle(unpack);
			ins = WT_SKIP_FIRST(WT_COL_UPDATE(page, cip));

			/*
			 * If the original value is "deleted", there's no value
			 * to compare, we're done.
			 */
			orig_deleted = unpack->type == WT_CELL_DEL ? 1 : 0;
			if (orig_deleted)
				goto record_loop;

			/*
			 * Overflow items are tricky: we don't know until we're
			 * finished processing the set of values if we need the
			 * overflow value or not.  If we don't use the overflow
			 * item at all, we'll have to discard it (that's safe
			 * because once the original value is unused during any
			 * page reconciliation, it will never be needed again).
			 *
			 * Regardless, we avoid copying in overflow records: if
			 * there's a WT_INSERT entry that modifies a reference
			 * counted overflow record, we may have to write copies
			 * of the overflow record, and in that case we'll do the
			 * comparisons, but we don't read overflow items just to
			 * see if they match records on either side.
			 */
			if (unpack->ovfl) {
				ovfl_state = OVFL_UNUSED;
				goto record_loop;
			}

			/*
			 * If data is Huffman encoded, we have to decode it in
			 * order to compare it with the last item we saw, which
			 * may have been an update string.  This guarantees we
			 * find every single pair of objects we can RLE encode,
			 * including applications updating an existing record
			 * where the new value happens (?) to match a Huffman-
			 * encoded value in a previous or next record.
			 */
			WT_ERR(__wt_cell_unpack_ref(session, unpack, orig));
		}

record_loop:	/*
		 * Generate on-page entries: loop repeat records, looking for
		 * WT_INSERT entries matching the record number.  The WT_INSERT
		 * lists are in sorted order, so only need check the next one.
		 */
		for (n = 0;
		    n < nrepeat; n += repeat_count, src_recno += repeat_count) {
			upd = NULL;
			if (ins != NULL && WT_INSERT_RECNO(ins) == src_recno) {
				WT_ERR(
				    __rec_txn_read(session, r, ins->upd, &upd));
				ins = WT_SKIP_NEXT(ins);
			}
			if (upd != NULL) {
				update_no_copy = 1;	/* No data copy */

				repeat_count = 1;

				deleted = WT_UPDATE_DELETED_ISSET(upd);
				if (!deleted) {
					data = WT_UPDATE_DATA(upd);
					size = upd->size;
				}
			} else {
				update_no_copy = 0;	/* Maybe data copy */

				/*
				 * The repeat count is the number of records up
				 * to the next WT_INSERT record, or up to the
				 * end of the entry if we have no more WT_INSERT
				 * records.
				 */
				if (ins == NULL)
					repeat_count = nrepeat - n;
				else
					repeat_count =
					    WT_INSERT_RECNO(ins) - src_recno;

				deleted = orig_deleted;
				if (deleted)
					goto compare;

				/*
				 * If we are handling overflow items, use the
				 * overflow item itself exactly once, after
				 * which we have to copy it into a buffer and
				 * from then on use a complete copy because we
				 * are re-creating a new overflow record each
				 * time.
				 */
				switch (ovfl_state) {
				case OVFL_UNUSED:
					/*
					 * Original is an overflow item, as yet
					 * unused -- use it now.
					 *
					 * Write out any record we're tracking.
					 */
					if (rle != 0) {
						WT_ERR(__rec_col_var_helper(
						    session, r, salvage, last,
						    last_deleted, 0, rle));
						rle = 0;
					}

					/* Write the overflow item. */
					last->data = unpack->data;
					last->size = unpack->size;
					WT_ERR(__rec_col_var_helper(
					    session, r, salvage,
					    last, 0, 1, repeat_count));

					/* Track if page has overflow items. */
					r->ovfl_items = 1;

					ovfl_state = OVFL_USED;
					continue;
				case OVFL_USED:
					/*
					 * Original is an overflow item; we used
					 * it for a key and now we need another
					 * copy; read it into memory.
					 */
					WT_ERR(__wt_cell_unpack_ref(
					    session, unpack, orig));

					ovfl_state = OVFL_IGNORE;
					/* FALLTHROUGH */
				case OVFL_IGNORE:
					/*
					 * Original is an overflow item and we
					 * were forced to copy it into memory,
					 * or the original wasn't an overflow
					 * item; use the data copied into orig.
					 */
					data = orig->data;
					size = orig->size;
					break;
				}
			}

compare:		/*
			 * If we have a record against which to compare, and
			 * the records compare equal, increment the rle counter
			 * and continue.  If the records don't compare equal,
			 * output the last record and swap the last and current
			 * buffers: do NOT update the starting record number,
			 * we've been doing that all along.
			 */
			if (rle != 0) {
				if ((deleted && last_deleted) ||
				    (!last_deleted && !deleted &&
				    last->size == size &&
				    memcmp(last->data, data, size) == 0)) {
					rle += repeat_count;
					continue;
				}
				WT_ERR(__rec_col_var_helper(session, r,
				    salvage, last, last_deleted, 0, rle));
			}

			/*
			 * Swap the current/last state.
			 *
			 * Reset RLE counter and turn on comparisons.
			 */
			if (!deleted) {
				/*
				 * We can't simply assign the data values into
				 * the last buffer because they may have come
				 * from a copy built from an encoded/overflow
				 * cell and creating the next record is going
				 * to overwrite that memory.  Check, because
				 * encoded/overflow cells aren't that common
				 * and we'd like to avoid the copy.  If data
				 * was taken from the current unpack structure
				 * (which points into the page), or was taken
				 * from an update structure, we can just use
				 * the pointers, they're not moving.
				 */
				if (data == unpack->data || update_no_copy) {
					last->data = data;
					last->size = size;
				} else
					WT_ERR(__wt_buf_set(
					    session, last, data, size));
			}
			last_deleted = deleted;
			rle = repeat_count;
		}

		/*
		 * If we had a reference to an overflow record we never used,
		 * discard the underlying blocks, they're no longer useful.
		 * One complication: we must cache a copy before discarding the
		 * on-disk version if there's a transaction in the system that
		 * might read the original value.
		 */
		if (ovfl_state == OVFL_UNUSED) {
			WT_ERR(__wt_rec_track_onpage_addr(
			    session, page, unpack->data, unpack->size));
			WT_ERR(__wt_val_ovfl_cache(session, page, upd, unpack));
		}
	}

	/* Walk any append list. */
	append = WT_COL_APPEND(page);
	WT_SKIP_FOREACH(ins, append) {
		WT_ERR(__rec_txn_read(session, r, ins->upd, &upd));
		if (upd == NULL)
			continue;
		for (n = WT_INSERT_RECNO(ins); src_recno <= n; ++src_recno) {
			/*
			 * The application may have inserted records which left
			 * gaps in the name space.
			 */
			if (src_recno < n)
				deleted = 1;
			else {
				deleted = WT_UPDATE_DELETED_ISSET(upd);
				if (!deleted) {
					data = WT_UPDATE_DATA(upd);
					size = upd->size;
				}
			}

			/*
			 * Handle RLE accounting and comparisons -- see comment
			 * above, this code fragment does the same thing.
			 */
			if (rle != 0) {
				if ((deleted && last_deleted) ||
				    (!last_deleted && !deleted &&
				    last->size == size &&
				    memcmp(last->data, data, size) == 0)) {
					++rle;
					continue;
				}
				WT_ERR(__rec_col_var_helper(session, r,
				    salvage, last, last_deleted, 0, rle));
			}

			/*
			 * Swap the current/last state.  We always assign the
			 * data values to the buffer because they can only be
			 * the data from a WT_UPDATE structure.
			 *
			 * Reset RLE counter and turn on comparisons.
			 */
			if (!deleted) {
				last->data = data;
				last->size = size;
			}
			last_deleted = deleted;
			rle = 1;
		}
	}

	/* If we were tracking a record, write it. */
	if (rle != 0)
		WT_ERR(__rec_col_var_helper(
		    session, r, salvage, last, last_deleted, 0, rle));

	/* Write the remnant page. */
	ret = __rec_split_finish(session, r);

err:	__wt_scr_free(&orig);
	return (ret);
}

/*
 * __rec_row_int --
 *	Reconcile a row-store internal page.
 */
static int
__rec_row_int(WT_SESSION_IMPL *session, WT_RECONCILE *r, WT_PAGE *page)
{
	WT_ADDR *addr;
	WT_BTREE *btree;
	WT_CELL *cell;
	WT_CELL_UNPACK *kpack, _kpack, *vpack, _vpack;
	WT_IKEY *ikey;
	WT_KV *key, *val;
	WT_PAGE *rp;
	WT_REF *ref;
	uint32_t i, size;
	u_int vtype;
	int modified, onpage_ovfl, ovfl_key;
	const void *p;

	btree = session->btree;

	key = &r->k;
	kpack = &_kpack;
	val = &r->v;
	vpack = &_vpack;

	WT_RET(__rec_split_init(session, r, page, 0ULL, btree->maxintlpage));

	/*
	 * Ideally, we'd never store the 0th key on row-store internal pages
	 * because it's never used during tree search and there's no reason
	 * to waste the space.  The problem is how we do splits: when we split,
	 * we've potentially picked out several "split points" in the buffer
	 * which is overflowing the maximum page size, and when the overflow
	 * happens, we go back and physically split the buffer, at those split
	 * points, into new pages.  It would be both difficult and expensive
	 * to re-process the 0th key at each split point to be an empty key,
	 * so we don't do that.  However, we are reconciling an internal page
	 * for whatever reason, and the 0th key is known to be useless.  We
	 * truncate the key to a single byte, instead of removing it entirely,
	 * it simplifies various things in other parts of the code (we don't
	 * have to special case transforming the page from its disk image to
	 * its in-memory version, for example).
	 */
	r->cell_zero = 1;

	/* For each entry in the in-memory page... */
	WT_REF_FOREACH(page, ref, i) {
		/*
		 * Keys are always instantiated for row-store internal pages,
		 * set the WT_IKEY reference, and unpack the cell if the key
		 * references one.
		 */
		ikey = ref->u.key;
		if (ikey->cell_offset == 0)
			cell = NULL;
		else {
			cell = WT_PAGE_REF_OFFSET(page, ikey->cell_offset);
			__wt_cell_unpack(cell, kpack);
		}

		/*
		 * We need to know if we're using on-page overflow key cell in
		 * a few places below, initialize the unpacked cell's overflow
		 * value so there's an easy test.
		 */
		onpage_ovfl = cell != NULL && kpack->ovfl == 1 ? 1 : 0;

		vtype = 0;
		addr = NULL;
		rp = ref->page;
		WT_RET(__rec_page_modified(session, r, page, ref, &modified));

		/*
		 * A modified WT_REF with no child page must be a page marked
		 * deleted without being read.
		 */
		if (modified && rp == NULL) {
			/*
			 * If the WT_REF addr field is cleared, not only is the
			 * leaf page deleted, but there are no older readers in
			 * the system, and there's no need to write this cell.
			 */
			if (ref->addr == NULL) {
				/*
				 * Overflow keys referencing discarded pages are
				 * no longer useful, schedule them for discard.
				 * Don't worry about instantiation, internal
				 * page keys are always instantiated.  Don't
				 * worry about reuse, reusing this key in this
				 * reconciliation is unlikely.
				 */
				if (onpage_ovfl)
					WT_RET(__wt_rec_track_onpage_addr(
					    session, page,
					    kpack->data, kpack->size));
				continue;
			}

			/*
			 * There must be older readers in the system, write a
			 * special "deleted address" cell.
			 */
			vtype = WT_CELL_ADDR_DEL;
		}

		/*
		 * The page may be emptied or internally created during a split.
		 * Deleted/split pages are merged into the parent and discarded.
		 *
		 * There's one special case we have to handle here: the internal
		 * page being merged has a potentially incorrect first key and
		 * we need to replace it with the one we have.  The problem is
		 * caused by the fact that the page search algorithm coerces the
		 * 0th key on any internal page to be smaller than any search
		 * key.  We do that because we don't want to have to update the
		 * internal pages every time a new "smallest" key is inserted
		 * into the tree.  But, if a new "smallest" key is inserted into
		 * our split-created subtree, and we don't update the internal
		 * page, when we merge that internal page into its parent page,
		 * the key may be incorrect (or more likely, have been coerced
		 * to a single byte because it's an internal page's 0th key).
		 * Imagine the following tree:
		 *
		 *	2	5	40	internal page
		 *		|
		 * 	    10  | 20		split-created internal page
		 *	    |
		 *	    6			inserted smallest key
		 *
		 * after a simple merge, we'd have corruption:
		 *
		 *	2    10    20	40	merged internal page
		 *	     |
		 *	     6			key sorts before parent's key
		 *
		 * To fix this problem, we take the higher-level page's key as
		 * our first key, because that key sorts before any possible
		 * key inserted into the subtree, and discard whatever 0th key
		 * is on the split-created internal page.
		 */
		if (modified && rp != NULL)
			switch (F_ISSET(rp->modify, WT_PM_REC_MASK)) {
			case WT_PM_REC_EMPTY:
				/*
				 * Overflow keys referencing empty pages are no
				 * longer useful, schedule them for discard.
				 * Don't worry about instantiation, internal
				 * page keys are always instantiated.  Don't
				 * worry about reuse, reusing this key in this
				 * reconciliation is unlikely.
				 */
				if (onpage_ovfl)
					WT_RET(__wt_rec_track_onpage_addr(
					    session, page,
					    kpack->data, kpack->size));
				continue;
			case WT_PM_REC_REPLACE:
				/*
				 * If the page is replaced, the page's modify
				 * structure has the page's address.
				 */
				addr = &rp->modify->u.replace;
				break;
			case WT_PM_REC_SPLIT:
			case WT_PM_REC_SPLIT_MERGE:
				/*
				 * Overflow keys referencing split pages are no
				 * longer useful (the split page's key is the
				 * interesting key); schedule them for discard.
				 * Don't worry about instantiation, internal
				 * page keys are always instantiated.  Don't
				 * worry about reuse, reusing this key in this
				 * reconciliation is unlikely.
				 */
				if (onpage_ovfl)
					WT_RET(__wt_rec_track_onpage_addr(
					    session, page,
					    kpack->data, kpack->size));

				r->merge_ref = ref;
				WT_RET(__rec_row_merge(session, r,
				    F_ISSET(rp->modify, WT_PM_REC_SPLIT_MERGE) ?
				    rp : rp->modify->u.split));
				continue;
			case 0:
				/*
				 * Hasn't been written since it was modified,
				 * we want to reference the original page.
				 */
				break;
			WT_ILLEGAL_VALUE(session);
			}

		/*
		 * Build the value cell, the child's page address.  In the case
		 * of a page replacement, addr points to the page's replacement
		 * address, else use WT_REF.addr, which points to an on-page
		 * cell or an off-page WT_ADDR structure.   In the case of page
		 * deletion, the cell type has also been set, otherwise use the
		 * information from the addr or original cell.
		 */
		if (addr == NULL && __wt_off_page(page, ref->addr))
			addr = ref->addr;
		if (addr == NULL) {
			__wt_cell_unpack(ref->addr, vpack);
			p = vpack->data;
			size = vpack->size;
			if (vtype == 0)
				vtype = vpack->raw;
		} else {
			p = addr->addr;
			size = addr->size;
			if (vtype == 0)
				vtype = addr->leaf_no_overflow ?
				    WT_CELL_ADDR_LNO : WT_CELL_ADDR;
		}
		__rec_cell_build_addr(r, p, size, vtype, 0);

		/*
		 * If the key is an overflow key, check to see if we've entered
		 * the key into the tracking system.  In that case, the original
		 * overflow key blocks have been freed, we have to build a new
		 * key.  If there's no tracking entry, use the original blocks.
		 */
		if (onpage_ovfl &&
		    __wt_rec_track_onpage_srch(page, kpack->data, kpack->size))
			onpage_ovfl = 0;

		/*
		 * Build key cell.
		 *
		 * Truncate any 0th key, internal pages don't need 0th keys.
		 */
		if (onpage_ovfl) {
			key->buf.data = cell;
			key->buf.size = __wt_cell_total_len(kpack);
			key->cell_len = 0;
			key->len = key->buf.size;
			ovfl_key = 1;
		} else
			WT_RET(__rec_cell_build_key(session, r,
			    WT_IKEY_DATA(ikey), r->cell_zero ? 1 : ikey->size,
			    1, &ovfl_key));
		r->cell_zero = 0;

		/*
		 * Boundary: split or write the page.
		 */
		while (key->len + val->len > r->space_avail) {
			if (r->raw_compression) {
				WT_RET(__rec_split_raw(session, r));
				continue;
			}

			/*
			 * In one path above, we copied the key from the page
			 * rather than building the actual key.  In that case,
			 * we have to build the actual key now because we are
			 * about to promote it.
			 */
			if (onpage_ovfl) {
				WT_RET(__wt_buf_set(session,
				    r->cur, WT_IKEY_DATA(ikey), ikey->size));
				onpage_ovfl = 0;
			}
			WT_RET(__rec_split(session, r));

			/*
			 * Turn off prefix compression until a full key written
			 * to the new page, and (unless we're already working
			 * with an overflow key), rebuild the key without prefix
			 * compression.
			 */
			if (r->key_pfx_compress_conf) {
				r->key_pfx_compress = 0;
				if (!ovfl_key)
					WT_RET(__rec_cell_build_key(
					    session, r, NULL, 0, 1, &ovfl_key));
			}
		}

		/* Copy the key and value onto the page. */
		__rec_copy_incr(session, r, key);
		__rec_copy_incr(session, r, val);

		/* Update compression state. */
		__rec_key_state_update(r, ovfl_key);
	}

	/* Write the remnant page. */
	return (__rec_split_finish(session, r));
}

/*
 * __rec_row_merge --
 *	Recursively walk a row-store internal tree of merge pages.
 */
static int
__rec_row_merge(WT_SESSION_IMPL *session, WT_RECONCILE *r, WT_PAGE *page)
{
	WT_ADDR *addr;
	WT_CELL_UNPACK *vpack, _vpack;
	WT_IKEY *ikey;
	WT_KV *key, *val;
	WT_PAGE *rp;
	WT_REF *ref;
	uint32_t i, size;
	u_int vtype;
	int modified, ovfl_key;
	const void *p;

	WT_BSTAT_INCR(session, rec_page_merge);

	key = &r->k;
	val = &r->v;
	vpack = &_vpack;

	/* For each entry in the in-memory page... */
	WT_REF_FOREACH(page, ref, i) {
		vtype = 0;
		addr = NULL;
		rp = ref->page;
		WT_RET(__rec_page_modified(session, r, page, ref, &modified));

		/*
		 * A modified WT_REF with no child page must be a page marked
		 * deleted without being read.
		 */
		if (modified && rp == NULL) {
			/*
			 * If the WT_REF addr field is cleared, not only is the
			 * leaf page deleted, but there are no older readers in
			 * the system, and there's no need to write this cell.
			 */
			if (ref->addr == NULL)
				continue;

			/*
			 * There must be older readers in the system, write a
			 * special "deleted address" cell.
			 */
			vtype = WT_CELL_ADDR_DEL;
		}

		/*
		 * The page may be emptied or internally created during a split.
		 * Deleted/split pages are merged into the parent and discarded.
		 */
		if (modified && rp != NULL)
			switch (F_ISSET(rp->modify, WT_PM_REC_MASK)) {
			case WT_PM_REC_EMPTY:
				continue;
			case WT_PM_REC_REPLACE:
				/*
				 * If the page is replaced, the page's modify
				 * structure has the page's address.
				 */
				addr = &rp->modify->u.replace;
				break;
			case WT_PM_REC_SPLIT:
			case WT_PM_REC_SPLIT_MERGE:
				/*
				 * If we have a merge key set, we're working our
				 * way down a merge tree.  If we have not set a
				 * merge key, we're starting descent of a new
				 * merge tree, set the merge key.
				 */
				if (r->merge_ref == NULL)
					r->merge_ref = ref;
				WT_RET(__rec_row_merge(session, r,
				    F_ISSET(rp->modify, WT_PM_REC_SPLIT_MERGE) ?
				    rp : rp->modify->u.split));
				continue;
			case 0:
				/*
				 * Hasn't been written since it was modified,
				 * we want to reference the original page.
				 */
				modified = 0;
				break;
			WT_ILLEGAL_VALUE(session);
			}

		/*
		 * Build the value cell, the child's page address.  In the case
		 * of a page replacement, addr points to the page's replacement
		 * address, else use WT_REF.addr, which points to an on-page
		 * cell or an off-page WT_ADDR structure.   In the case of page
		 * deletion, the cell type has also been set, otherwise use the
		 * information from the addr or original cell.
		 */
		if (addr == NULL && __wt_off_page(page, ref->addr))
			addr = ref->addr;
		if (addr == NULL) {
			__wt_cell_unpack(ref->addr, vpack);
			p = vpack->data;
			size = vpack->size;
			if (vtype == 0)
				vtype = vpack->raw;
		} else {
			p = addr->addr;
			size = addr->size;
			if (vtype == 0)
				vtype = addr->leaf_no_overflow ?
				    WT_CELL_ADDR_LNO : WT_CELL_ADDR;
		}
		__rec_cell_build_addr(r, p, size, vtype, 0);

		/*
		 * Build the key cell.  If this is the first key in a "to be
		 * merged" subtree, use the merge correction key saved in the
		 * top-level parent page when this function was called.
		 *
		 * Truncate any 0th key, internal pages don't need 0th keys.
		 */
		ikey = r->merge_ref == NULL ? ref->u.key : r->merge_ref->u.key;
		r->merge_ref = NULL;
		WT_RET(__rec_cell_build_key(session, r, WT_IKEY_DATA(ikey),
		    r->cell_zero ? 1 : ikey->size, 1, &ovfl_key));
		r->cell_zero = 0;

		/*
		 * Boundary: split or write the page.
		 */
		while (key->len + val->len > r->space_avail) {
			if (r->raw_compression) {
				WT_RET(__rec_split_raw(session, r));
				continue;
			}
			WT_RET(__rec_split(session, r));

			/*
			 * Turn off prefix compression until a full key written
			 * to the new page, and (unless we're already working
			 * with an overflow key), rebuild the key without prefix
			 * compression.
			 */
			if (r->key_pfx_compress_conf) {
				r->key_pfx_compress = 0;
				if (!ovfl_key)
					WT_RET(__rec_cell_build_key(
					    session, r, NULL, 0, 1, &ovfl_key));
			}
		}

		/* Copy the key and value onto the page. */
		__rec_copy_incr(session, r, key);
		__rec_copy_incr(session, r, val);

		/* Update compression state. */
		__rec_key_state_update(r, ovfl_key);
	}

	return (0);
}

/*
 * __rec_row_leaf --
 *	Reconcile a row-store leaf page.
 */
static int
__rec_row_leaf(WT_SESSION_IMPL *session,
    WT_RECONCILE *r, WT_PAGE *page, WT_SALVAGE_COOKIE *salvage)
{
	WT_BTREE *btree;
	WT_CELL *cell, *val_cell;
	WT_CELL_UNPACK *unpack, _unpack;
	WT_DECL_ITEM(tmpkey);
	WT_DECL_ITEM(tmpval);
	WT_DECL_RET;
	WT_IKEY *ikey;
	WT_INSERT *ins;
	WT_KV *key, *val;
	WT_ROW *rip;
	WT_UPDATE *upd;
	uint64_t slvg_skip;
	uint32_t i, size;
	int dictionary, onpage_ovfl, ovfl_key;
	const void *p;

	btree = session->btree;
	slvg_skip = salvage == NULL ? 0 : salvage->skip;

	key = &r->k;
	val = &r->v;
	unpack = &_unpack;

	WT_RET(__rec_split_init(session, r, page, 0ULL, btree->maxleafpage));

	/*
	 * Write any K/V pairs inserted into the page before the first from-disk
	 * key on the page.
	 */
	if ((ins = WT_SKIP_FIRST(WT_ROW_INSERT_SMALLEST(page))) != NULL)
		WT_RET(__rec_row_leaf_insert(session, r, ins));

	/*
	 * Temporary buffers in which to instantiate any uninstantiated keys
	 * or value items we need.
	 */
	WT_RET(__wt_scr_alloc(session, 0, &tmpkey));
	WT_RET(__wt_scr_alloc(session, 0, &tmpval));

	/* For each entry in the page... */
	WT_ROW_FOREACH(page, rip, i) {
		/*
		 * The salvage code, on some rare occasions, wants to reconcile
		 * a page but skip some leading records on the page.  Because
		 * the row-store leaf reconciliation function copies keys from
		 * the original disk page, this is non-trivial -- just changing
		 * the in-memory pointers isn't sufficient, we have to change
		 * the WT_CELL structures on the disk page, too.  It's ugly, but
		 * we pass in a value that tells us how many records to skip in
		 * this case.
		 */
		if (slvg_skip != 0) {
			--slvg_skip;
			continue;
		}

		/*
		 * Set the WT_IKEY reference (if the key was instantiated), and
		 * the key cell reference.
		 */
		ikey = WT_ROW_KEY_COPY(rip);
		if (__wt_off_page(page, ikey))
			cell = WT_PAGE_REF_OFFSET(page, ikey->cell_offset);
		else {
			cell = (WT_CELL *)ikey;
			ikey = NULL;
		}

		/* Build value cell. */
		dictionary = 0;
		if ((val_cell = __wt_row_value(page, rip)) != NULL)
			__wt_cell_unpack(val_cell, unpack);
		WT_ERR(
		    __rec_txn_read(session, r, WT_ROW_UPDATE(page, rip), &upd));
		if (upd == NULL) {
			/*
			 * When the page was read into memory, there may not
			 * have been a value item.
			 *
			 * If there was a value item, check if it's a dictionary
			 * cell (a copy of another item on the page).  If it's a
			 * copy, we have to create a new value item as the old
			 * item might have been discarded from the page.
			 */
			if (val_cell == NULL) {
				val->buf.data = NULL;
				val->buf.size = 0;
				val->cell_len = 0;
				val->len = val->buf.size;
			} else if (unpack->raw == WT_CELL_VALUE_COPY) {
				/* If the item is Huffman encoded, decode it. */
				if (btree->huffman_value == NULL) {
					p = unpack->data;
					size = unpack->size;
				} else {
					WT_ERR(__wt_huffman_decode(session,
					    btree->huffman_value,
					    unpack->data, unpack->size,
					    tmpval));
					p = tmpval->data;
					size = tmpval->size;
				}
				WT_ERR(__rec_cell_build_val(
				    session, r, p, size, (uint64_t)0));
				dictionary = 1;
			} else {
				val->buf.data = val_cell;
				val->buf.size = __wt_cell_total_len(unpack);
				val->cell_len = 0;
				val->len = val->buf.size;

				/* Track if page has overflow items. */
				if (unpack->ovfl)
					r->ovfl_items = 1;
			}
		} else {
			/*
			 * If the original value was an overflow and we've not
			 * already done so, discard it.  One complication: we
			 * must cache a copy before discarding the on-disk
			 * version if there's a transaction in the system that
			 * might read the original value.
			 */
			if (val_cell != NULL && unpack->ovfl) {
				WT_ERR(__wt_rec_track_onpage_addr(
				    session, page, unpack->data, unpack->size));
				WT_ERR(__wt_val_ovfl_cache(
				    session, page, rip, unpack));
			}

			/* If this key/value pair was deleted, we're done. */
			if (WT_UPDATE_DELETED_ISSET(upd)) {
				/*
				 * Overflow keys referencing discarded values
				 * are no longer useful, schedule the discard
				 * of the backing blocks.  Don't worry about
				 * reuse, reusing the key in this reconciliation
				 * is unlikely.
				 *
				 * Keys are part of the name-space though, we
				 * can't remove them from the in-memory tree;
				 * if an overflow key was never instantiated,
				 * do it now.
				 */
				__wt_cell_unpack(cell, unpack);
				if (unpack->ovfl) {
					if (ikey == NULL)
						WT_ERR(__wt_row_key_copy(
						    session, page, rip, NULL));
					WT_ERR(__wt_rec_track_onpage_addr(
					    session, page,
					    unpack->data, unpack->size));
				}

				/*
				 * We aren't actually creating the key so we
				 * can't use bytes from this key to provide
				 * prefix information for a subsequent key.
				 */
				tmpkey->size = 0;

				/* Proceed with appended key/value pairs. */
				goto leaf_insert;
			}

			/*
			 * If no value, nothing needs to be copied.  Otherwise,
			 * build the value's WT_CELL chunk from the most recent
			 * update value.
			 */
			if (upd->size == 0)
				val->cell_len = val->len = val->buf.size = 0;
			else {
				WT_ERR(__rec_cell_build_val(session, r,
				    WT_UPDATE_DATA(upd), upd->size,
				    (uint64_t)0));
				dictionary = 1;
			}
		}

		/*
		 * If the key is an overflow key, check to see if we've entered
		 * the key into the tracking system.  In that case, the original
		 * overflow key blocks have been freed, we have to build a new
		 * key.  If there's no tracking entry, use the original blocks.
		 */
		__wt_cell_unpack(cell, unpack);
		onpage_ovfl = unpack->ovfl;
		if (onpage_ovfl &&
		    __wt_rec_track_onpage_srch(
		    page, unpack->data, unpack->size)) {
			onpage_ovfl = 0;
			WT_ASSERT(session, ikey != NULL);
		}

		/*
		 * Build key cell.
		 */
		if (onpage_ovfl) {
			key->buf.data = cell;
			key->buf.size = __wt_cell_total_len(unpack);
			key->cell_len = 0;
			key->len = key->buf.size;
			ovfl_key = 1;

			/*
			 * We aren't creating a key so we can't use this key as
			 * a prefix for a subsequent key.
			 */
			tmpkey->size = 0;

			/* Track if page has overflow items. */
			r->ovfl_items = 1;
		} else {
			/*
			 * Use an already instantiated key, or
			 * Use the key from the disk image, or
			 * Build a key from a previous key, or
			 * Instantiate the key from scratch.
			 */
			if (ikey != NULL) {
				tmpkey->data = WT_IKEY_DATA(ikey);
				tmpkey->size = ikey->size;
			} else if (btree->huffman_key == NULL &&
			    unpack->type == WT_CELL_KEY &&
			    unpack->prefix == 0) {
				tmpkey->data = unpack->data;
				tmpkey->size = unpack->size;
			} else if (btree->huffman_key == NULL &&
			    unpack->type == WT_CELL_KEY &&
			    tmpkey->size >= unpack->prefix) {
				/*
				 * The previous clause checked for a prefix of
				 * zero, which means the temporary buffer must
				 * have a non-zero size, and it references a
				 * valid key.
				 */
				WT_ASSERT(session, tmpkey->size != 0);

				/*
				 * If we previously built a prefix-compressed
				 * key in the temporary buffer, WT_ITEM->data
				 * will be the same as WT_ITEM->mem: grow the
				 * buffer and copy the suffix into place.
				 *
				 * If we previously pointed the temporary buffer
				 * at an in-memory or on-page key, WT_ITEM->data
				 * will not be the same as WT_ITEM->mem: grow
				 * the buffer, copy the prefix into place, reset
				 * the data field to point to the buffer memory,
				 * then copy the suffix into place.
				 */
				WT_ERR(__wt_buf_grow(session,
				    tmpkey, unpack->prefix + unpack->size));
				if (tmpkey->data != tmpkey->mem) {
					memcpy(tmpkey->mem, tmpkey->data,
					    unpack->prefix);
					tmpkey->data = tmpkey->mem;
				}
				memcpy((uint8_t *)tmpkey->mem + unpack->prefix,
				    unpack->data, unpack->size);
				tmpkey->size = unpack->prefix + unpack->size;
			} else
				WT_ERR(__wt_row_key_copy(
				    session, page, rip, tmpkey));

			WT_ERR(__rec_cell_build_key(session, r,
			    tmpkey->data, tmpkey->size, 0, &ovfl_key));
		}

		/*
		 * Boundary: split or write the page.
		 */
		while (key->len + val->len > r->space_avail) {
			if (r->raw_compression) {
				WT_ERR(__rec_split_raw(session, r));
				continue;
			}

			/*
			 * In one path above, we copied the key from the page
			 * rather than building the actual key.  In that case,
			 * we have to build the actual key now because we are
			 * about to promote it.
			 */
			if (onpage_ovfl) {
				WT_ERR(__wt_cell_unpack_copy(
				    session, unpack, r->cur));
				onpage_ovfl = 0;
			}
			WT_ERR(__rec_split(session, r));

			/*
			 * Turn off prefix compression until a full key written
			 * to the new page, and (unless we're already working
			 * with an overflow key), rebuild the key without prefix
			 * compression.
			 */
			if (r->key_pfx_compress_conf) {
				r->key_pfx_compress = 0;
				if (!ovfl_key)
					WT_ERR(__rec_cell_build_key(
					    session, r, NULL, 0, 0, &ovfl_key));
			}
		}

		/* Copy the key/value pair onto the page. */
		__rec_copy_incr(session, r, key);
		if (val->len != 0) {
			if (dictionary && btree->dictionary)
				WT_ERR(__rec_dict_replace(session, r, 0, val));
			__rec_copy_incr(session, r, val);
		}

		/* Update compression state. */
		__rec_key_state_update(r, ovfl_key);

leaf_insert:	/* Write any K/V pairs inserted into the page after this key. */
		if ((ins = WT_SKIP_FIRST(WT_ROW_INSERT(page, rip))) != NULL)
			WT_ERR(__rec_row_leaf_insert(session, r, ins));
	}

	/* Write the remnant page. */
	ret = __rec_split_finish(session, r);

err:	__wt_scr_free(&tmpkey);
	__wt_scr_free(&tmpval);
	return (ret);
}

/*
 * __rec_row_leaf_insert --
 *	Walk an insert chain, writing K/V pairs.
 */
static int
__rec_row_leaf_insert(WT_SESSION_IMPL *session, WT_RECONCILE *r, WT_INSERT *ins)
{
	WT_BTREE *btree;
	WT_KV *key, *val;
	WT_UPDATE *upd;
	int ovfl_key;

	btree = session->btree;
	key = &r->k;
	val = &r->v;

	for (; ins != NULL; ins = WT_SKIP_NEXT(ins)) {
		/* Build value cell. */
		WT_RET(__rec_txn_read(session, r, ins->upd, &upd));
		if (upd == NULL || WT_UPDATE_DELETED_ISSET(upd))
			continue;
		if (upd->size == 0)
			val->len = 0;
		else
			WT_RET(__rec_cell_build_val(session, r,
			    WT_UPDATE_DATA(upd), upd->size, (uint64_t)0));

		WT_RET(__rec_cell_build_key(session, r,	/* Build key cell. */
		    WT_INSERT_KEY(ins), WT_INSERT_KEY_SIZE(ins), 0, &ovfl_key));

		/*
		 * Boundary: split or write the page.
		 */
		while (key->len + val->len > r->space_avail) {
			if (r->raw_compression) {
				WT_RET(__rec_split_raw(session, r));
				continue;
			}
			WT_RET(__rec_split(session, r));

			/*
			 * Turn off prefix compression until a full key written
			 * to the new page, and (unless we're already working
			 * with an overflow key), rebuild the key without prefix
			 * compression.
			 */
			if (r->key_pfx_compress_conf) {
				r->key_pfx_compress = 0;
				if (!ovfl_key)
					WT_RET(__rec_cell_build_key(
					    session, r, NULL, 0, 0, &ovfl_key));
			}
		}

		/* Copy the key/value pair onto the page. */
		__rec_copy_incr(session, r, key);
		if (val->len != 0) {
			if (btree->dictionary)
				WT_RET(__rec_dict_replace(session, r, 0, val));
			__rec_copy_incr(session, r, val);
		}

		/* Update compression state. */
		__rec_key_state_update(r, ovfl_key);
	}

	return (0);
}

/*
 * __rec_split_discard --
 *	Discard the pages resulting from a previous split.
 */
static int
__rec_split_discard(WT_SESSION_IMPL *session, WT_PAGE *page)
{
	WT_PAGE_MODIFY *mod;
	WT_REF *ref;
	uint32_t i;

	/*
	 * A page that split is being reconciled for the second, or subsequent
	 * time; discard any the underlying block space or overflow items used
	 * in the previous reconciliation.
	 *
	 * This routine would be trivial, and only walk a single page freeing
	 * any blocks that were written to support the split -- the problem is
	 * root splits.  In the case of root splits, we potentially have to
	 * cope with the underlying blocks of multiple pages, but also there
	 * may be overflow items that we have to resolve.
	 *
	 * These pages are discarded -- add them to the object tracking list.
	 */
	WT_REF_FOREACH(page, ref, i)
		WT_RET(__wt_rec_track(session, page,
		    ((WT_ADDR *)ref->addr)->addr,
		    ((WT_ADDR *)ref->addr)->size, NULL, 0, 0));
	WT_RET(__wt_rec_track_wrapup(session, page));

	if ((mod = page->modify) != NULL)
		switch (F_ISSET(mod, WT_PM_REC_MASK)) {
		case WT_PM_REC_SPLIT_MERGE:
			/*
			 * NOT root page split: this is the split merge page for
			 * a normal page split, and we don't need to do anything
			 * further.
			 */
			break;
		case WT_PM_REC_SPLIT:
			/*
			 * Root page split: continue walking the list of split
			 * pages, cleaning up as we go.
			 */
			WT_RET(__rec_split_discard(session, mod->u.split));
			break;
		case WT_PM_REC_REPLACE:
			/*
			 * Root page split: the last entry on the list.  There
			 * won't be a page to discard because writing the page
			 * created a checkpoint, not a replacement page.
			 */
			WT_ASSERT(session, mod->u.replace.addr == NULL);
			break;
		WT_ILLEGAL_VALUE(session);
		}
	return (0);
}

/*
 * __rec_write_wrapup  --
 *	Finish the reconciliation.
 */
static int
__rec_write_wrapup(WT_SESSION_IMPL *session, WT_RECONCILE *r, WT_PAGE *page)
{
	WT_BTREE *btree;
	WT_BOUNDARY *bnd;
	WT_DECL_RET;
	WT_PAGE_MODIFY *mod;
	uint32_t i;

	btree = session->btree;
	mod = page->modify;

	/*
	 * This page may have previously been reconciled, and that information
	 * is now about to be replaced.  Make sure it's discarded at some point,
	 * and clear the underlying modification information, we're creating a
	 * new reality.
	 */
	switch (F_ISSET(mod, WT_PM_REC_MASK)) {
	case 0:	/*
		 * The page has never been reconciled before, track the original
		 * address blocks (if any).  The "if any" is for empty trees we
		 * create when a new tree is opened, and for previously deleted
		 * pages that are instantiated in memory.
		 *
		 * The exception is root pages are never tracked or free'd, they
		 * are checkpoints, and must be explicitly dropped.
		 */
		if (!WT_PAGE_IS_ROOT(page) && page->ref->addr != NULL)
			WT_RET(__wt_rec_track_onpage_ref(
			    session, page, page->parent, page->ref));
		break;
	case WT_PM_REC_EMPTY:				/* Page deleted */
		break;
	case WT_PM_REC_REPLACE:				/* 1-for-1 page swap */
		/*
		 * Discard the replacement leaf page's blocks.
		 *
		 * The exception is root pages are never tracked or free'd, they
		 * are checkpoints, and must be explicitly dropped.
		 */
		if (!WT_PAGE_IS_ROOT(page))
			WT_RET(__wt_rec_track(session, page,
			    mod->u.replace.addr, mod->u.replace.size,
			    NULL, 0, 0));

		/* Discard the replacement page's address. */
		__wt_free(session, mod->u.replace.addr);
		mod->u.replace.addr = NULL;
		mod->u.replace.size = 0;
		break;
	case WT_PM_REC_SPLIT:				/* Page split */
		/* Discard the split page. */
		WT_RET(__rec_split_discard(session, mod->u.split));
		__wt_page_out(session, &mod->u.split, 0);
		mod->u.split = NULL;
		break;
	case WT_PM_REC_SPLIT_MERGE:			/* Page split */
		/*
		 * We should never be here with a split-merge page: you cannot
		 * reconcile split-merge pages, they can only be merged into a
		 * parent.
		 */
		/* FALLTHROUGH */
	WT_ILLEGAL_VALUE(session);
	}
	F_CLR(mod, WT_PM_REC_MASK);

	/*
	 * Wrap up discarded block and overflow tracking.  If we are about to
	 * create a checkpoint, the system must be entirely consistent at that
	 * point, the underlying block manager is presumably going to do some
	 * action to resolve the list of allocated/free/whatever blocks that
	 * are associated with the checkpoint.
	 */
	WT_RET(__wt_rec_track_wrapup(session, page));

	switch (r->bnd_next) {
	case 0:						/* Page delete */
		WT_VERBOSE_RET(session, reconcile, "page %p empty", page);
		WT_BSTAT_INCR(session, rec_page_delete);

		/* If this is the root page, we need to create a sync point. */
		if (WT_PAGE_IS_ROOT(page))
			WT_RET(
			    __wt_bm_checkpoint(session, NULL, btree->ckpt, 0));

		/*
		 * If the page was empty, we want to discard it from the tree
		 * by discarding the parent's key when evicting the parent.
		 * Mark the page as deleted, then return success, leaving the
		 * page in memory.  If the page is subsequently modified, that
		 * is OK, we'll just reconcile it again.
		 */
		F_SET(mod, WT_PM_REC_EMPTY);
		break;
	case 1:						/* 1-for-1 page swap */
		/*
		 * Because WiredTiger's pages grow without splitting, we're
		 * replacing a single page with another single page most of
		 * the time.
		 *
		 * If this is a root page, then we don't have an address and we
		 * have to create a sync point.  The address was cleared when
		 * we were about to write the buffer so we know what to do here.
		 */
		bnd = &r->bnd[0];
		if (bnd->addr.addr == NULL)
			WT_RET(__wt_bt_write(session,
			    &r->dsk, NULL, NULL, 1, bnd->already_compressed));
		else {
			mod->u.replace = bnd->addr;
			bnd->addr.addr = NULL;
		}

		F_SET(mod, WT_PM_REC_REPLACE);
		break;
	default:					/* Page split */
		WT_VERBOSE_RET(session, reconcile,
		    "page %p split into %" PRIu32 " pages",
		    page, r->bnd_next);

		switch (page->type) {
		case WT_PAGE_COL_INT:
		case WT_PAGE_ROW_INT:
			WT_BSTAT_INCR(session, rec_split_intl);
			break;
		case WT_PAGE_COL_FIX:
		case WT_PAGE_COL_VAR:
		case WT_PAGE_ROW_LEAF:
			WT_BSTAT_INCR(session, rec_split_leaf);
			break;
		WT_ILLEGAL_VALUE(session);
		}

#ifdef HAVE_VERBOSE
		if (WT_VERBOSE_ISSET(session, reconcile)) {
			WT_DECL_ITEM(tkey);
			if (page->type == WT_PAGE_ROW_INT ||
			    page->type == WT_PAGE_ROW_LEAF)
				WT_RET(__wt_scr_alloc(session, 0, &tkey));
			for (bnd = r->bnd, i = 0; i < r->bnd_next; ++bnd, ++i)
				switch (page->type) {
				case WT_PAGE_ROW_INT:
				case WT_PAGE_ROW_LEAF:
					WT_ERR(__wt_buf_set_printable(
					    session, tkey,
					    bnd->key.data, bnd->key.size));
					WT_VERBOSE_ERR(session, reconcile,
					    "split: starting key "
					    "%.*s",
					    (int)tkey->size,
					    (const char *)tkey->data);
					break;
				case WT_PAGE_COL_FIX:
				case WT_PAGE_COL_INT:
				case WT_PAGE_COL_VAR:
					WT_VERBOSE_ERR(session, reconcile,
					    "split: starting recno %" PRIu64,
					    bnd->recno);
					break;
				WT_ILLEGAL_VALUE_ERR(session);
				}
err:			__wt_scr_free(&tkey);
			WT_RET(ret);
		}
#endif
		switch (page->type) {
		case WT_PAGE_ROW_INT:
		case WT_PAGE_ROW_LEAF:
			WT_RET(
			    __rec_split_row(session, r, page, &mod->u.split));
			break;
		case WT_PAGE_COL_INT:
		case WT_PAGE_COL_FIX:
		case WT_PAGE_COL_VAR:
			WT_RET(
			    __rec_split_col(session, r, page, &mod->u.split));
			break;
		WT_ILLEGAL_VALUE(session);
		}
		F_SET(mod, WT_PM_REC_SPLIT);
		break;
	}

	/*
	 * Success.
	 *
	 * If modifications were skipped, the tree isn't clean.  The checkpoint
	 * call cleared the tree's modified value before it called the eviction
	 * thread, so we must explicitly reset the tree's modified flag.  We
	 * publish the change for clarity (the requirement is the value be set
	 * before a subsequent checkpoint reads it, and because the current
	 * checkpoint is waiting on this reconciliation to complete, there's no
	 * risk of that happening).
	 */
	if (r->upd_skipped)
		WT_PUBLISH(btree->modified, 1);

	/*
	 * If modifications were not skipped, the page might be clean; update
	 * the disk generation to the write generation as of when reconciliation
	 * started.
	 */
	if (!r->upd_skipped)
		mod->disk_gen = r->orig_write_gen;

	return (0);
}

/*
 * __rec_write_wrapup_err  --
 *	Finish the reconciliation on error.
 */
static int
__rec_write_wrapup_err(WT_SESSION_IMPL *session, WT_RECONCILE *r, WT_PAGE *page)
{
	WT_BOUNDARY *bnd;
	WT_DECL_RET;
	uint32_t i;

	/*
	 * On error, discard pages we've written, they're unreferenced by the
	 * tree.  This is not a question of correctness, we're avoiding block
	 * leaks.
	 */
	WT_TRET(__wt_rec_track_wrapup_err(session, page));
	for (bnd = r->bnd, i = 0; i < r->bnd_next; ++bnd, ++i)
		if (bnd->addr.addr != NULL) {
			WT_TRET(__wt_bm_free(
			    session, bnd->addr.addr, bnd->addr.size));
			bnd->addr.addr = NULL;
		}
	return (ret);
}

/*
 * __rec_split_row --
 *	Split a row-store page, creating a new internal page.
 */
static int
__rec_split_row(
    WT_SESSION_IMPL *session, WT_RECONCILE *r, WT_PAGE *orig, WT_PAGE **splitp)
{
	WT_ADDR *addr;
	WT_BOUNDARY *bnd;
	WT_DECL_RET;
	WT_PAGE *page;
	WT_REF *ref;
	uint32_t i;

	/* Allocate a row-store internal page. */
	WT_RET(__wt_calloc_def(session, 1, &page));
	WT_ERR(__wt_calloc_def(session, (size_t)r->bnd_next, &page->u.intl.t));

	/* Fill it in. */
	page->parent = orig->parent;
	page->ref = orig->ref;
	page->read_gen = __wt_cache_read_gen(session);
	page->entries = r->bnd_next;
	page->type = WT_PAGE_ROW_INT;

	/*
	 * We don't re-write parent pages when child pages split, which means
	 * we have only one slot to work with in the parent.  When a leaf page
	 * splits, we create a new internal page referencing the split pages,
	 * and when the leaf page is evicted, we update the leaf's slot in the
	 * parent to reference the new internal page in the tree (deepening the
	 * tree by a level).  We don't want the tree to deepen permanently, so
	 * we never write that new internal page to disk, we only merge it into
	 * the parent when the parent page is evicted.
	 *
	 * We set one flag (WT_PM_REC_SPLIT) on the original page so future
	 * reconciliations of its parent merge in the newly created split page.
	 * We set a different flag (WT_PM_REC_SPLIT_MERGE) on the created
	 * split page so after we evict the original page and replace it with
	 * the split page, the parent continues to merge in the split page.
	 * The flags are different because the original page can be evicted and
	 * its memory discarded, but the newly created split page cannot be
	 * evicted, it can only be merged into its parent.
	 */
	WT_ERR(__wt_page_modify_init(session, page));
	F_SET(page->modify, WT_PM_REC_SPLIT_MERGE);

	/* Enter each split page into the new, internal page. */
	for (ref = page->u.intl.t,
	    bnd = r->bnd, i = 0; i < r->bnd_next; ++ref, ++bnd, ++i) {
		WT_ERR(__wt_calloc(session, 1, sizeof(WT_ADDR), &addr));
		*addr = bnd->addr;
		bnd->addr.addr = NULL;

		ref->page = NULL;
		WT_ERR(__wt_row_ikey_alloc(session, 0,
		    bnd->key.data, bnd->key.size, &ref->u.key));
		ref->addr = addr;
		ref->state = WT_REF_DISK;
	}

	*splitp = page;
	return (0);

err:	__wt_page_out(session, &page, 0);
	return (ret);
}

/*
 * __rec_split_col --
 *	Split a column-store page, creating a new internal page.
 */
static int
__rec_split_col(
    WT_SESSION_IMPL *session, WT_RECONCILE *r, WT_PAGE *orig, WT_PAGE **splitp)
{
	WT_ADDR *addr;
	WT_BOUNDARY *bnd;
	WT_DECL_RET;
	WT_PAGE *page;
	WT_REF *ref;
	uint32_t i;

	/* Allocate a column-store internal page. */
	WT_RET(__wt_calloc_def(session, 1, &page));
	WT_ERR(__wt_calloc_def(session, (size_t)r->bnd_next, &page->u.intl.t));

	/* Fill it in. */
	page->parent = orig->parent;
	page->ref = orig->ref;
	page->read_gen = __wt_cache_read_gen(session);
	page->u.intl.recno = r->bnd[0].recno;
	page->entries = r->bnd_next;
	page->type = WT_PAGE_COL_INT;

	/*
	 * See the comment above in __rec_split_row().
	 */
	WT_ERR(__wt_page_modify_init(session, page));
	F_SET(page->modify, WT_PM_REC_SPLIT_MERGE);

	/* Enter each split page into the new, internal page. */
	for (ref = page->u.intl.t,
	    bnd = r->bnd, i = 0; i < r->bnd_next; ++ref, ++bnd, ++i) {
		WT_ERR(__wt_calloc(session, 1, sizeof(WT_ADDR), &addr));
		*addr= bnd->addr;
		bnd->addr.addr = NULL;

		ref->page = NULL;
		ref->u.recno = bnd->recno;
		ref->addr = addr;
		ref->state = WT_REF_DISK;
	}

	*splitp = page;
	return (0);

err:	__wt_page_out(session, &page, 0);
	return (ret);
}

/*
 * __rec_cell_build_key --
 *	Process a key and return a WT_CELL structure and byte string to be
 * stored on the page.
 */
static int
__rec_cell_build_key(WT_SESSION_IMPL *session, WT_RECONCILE *r,
    const void *data, uint32_t size, int is_internal, int *is_ovflp)
{
	WT_BTREE *btree;
	WT_KV *key;
	uint32_t pfx_max;
	uint8_t pfx;
	const uint8_t *a, *b;

	btree = session->btree;
	key = &r->k;
	*is_ovflp = 0;

	pfx = 0;
	if (data == NULL)
		/*
		 * When data is NULL, our caller has a prefix compressed key
		 * they can't use (probably because they just crossed a split
		 * point).  Use the full key saved when last called, instead.
		 */
		WT_RET(__wt_buf_set(
		    session, &key->buf, r->cur->data, r->cur->size));
	else {
		/*
		 * Save a copy of the key for later reference: we use the full
		 * key for prefix-compression comparisons, and if we are, for
		 * any reason, unable to use the compressed key we generate.
		 */
		WT_RET(__wt_buf_set(session, r->cur, data, size));

		/*
		 * Do prefix compression on the key.  We know by definition the
		 * previous key sorts before the current key, which means the
		 * keys must differ and we just need to compare up to the
		 * shorter of the two keys.   Also, we can't compress out more
		 * than 256 bytes, limit the comparison to that.
		 */
		if (r->key_pfx_compress) {
			pfx_max = UINT8_MAX;
			if (size < pfx_max)
				pfx_max = size;
			if (r->last->size < pfx_max)
				pfx_max = r->last->size;
			for (a = data, b = r->last->data; pfx < pfx_max; ++pfx)
				if (*a++ != *b++)
					break;
		}

		/* Copy the non-prefix bytes into the key buffer. */
		WT_RET(__wt_buf_set(
		    session, &key->buf, (uint8_t *)data + pfx, size - pfx));
	}

	/* Optionally compress the value using the Huffman engine. */
	if (btree->huffman_key != NULL)
		WT_RET(__wt_huffman_encode(session, btree->huffman_key,
		    key->buf.data, key->buf.size, &key->buf));

	/* Create an overflow object if the data won't fit. */
	if (key->buf.size >
	    (is_internal ? btree->maxintlitem : btree->maxleafitem)) {
		/*
		 * Overflow objects aren't prefix compressed -- rebuild any
		 * object that was prefix compressed.
		 */
		if (pfx == 0) {
			WT_BSTAT_INCR(session, rec_ovfl_key);

			*is_ovflp = 1;
			return (__rec_cell_build_ovfl(
			    session, r, key, WT_CELL_KEY_OVFL, (uint64_t)0));
		}
		return (__rec_cell_build_key(
		    session, r, NULL, 0, is_internal, is_ovflp));
	}

	key->cell_len = __wt_cell_pack_key(&key->cell, pfx, key->buf.size);
	key->len = key->cell_len + key->buf.size;

	return (0);
}

/*
 * __rec_cell_build_addr --
 *	Process an address reference and return a cell structure to be stored
 * on the page.
 */
static void
__rec_cell_build_addr(WT_RECONCILE *r,
    const void *addr, uint32_t size, u_int cell_type, uint64_t recno)
{
	WT_KV *val;

	val = &r->v;

	/*
	 * We don't check the address size because we can't store an address on
	 * an overflow page: if the address won't fit, the overflow page's
	 * address won't fit either.  This possibility must be handled by Btree
	 * configuration, we have to disallow internal page sizes that are too
	 * small with respect to the largest address cookie the underlying block
	 * manager might return.
	 */

	/*
	 * We don't copy the data into the buffer, it's not necessary; just
	 * re-point the buffer's data/length fields.
	 */
	val->buf.data = addr;
	val->buf.size = size;
	val->cell_len = __wt_cell_pack_addr(
	    &val->cell, cell_type, recno, val->buf.size);
	val->len = val->cell_len + val->buf.size;
}

/*
 * __rec_cell_build_val --
 *	Process a data item and return a WT_CELL structure and byte string to
 * be stored on the page.
 */
static int
__rec_cell_build_val(WT_SESSION_IMPL *session,
    WT_RECONCILE *r, const void *data, uint32_t size, uint64_t rle)
{
	WT_BTREE *btree;
	WT_KV *val;

	btree = session->btree;
	val = &r->v;

	/*
	 * We don't copy the data into the buffer, it's not necessary; just
	 * re-point the buffer's data/length fields.
	 */
	val->buf.data = data;
	val->buf.size = size;

	/* Handle zero-length cells quickly. */
	if (size != 0) {
		/* Optionally compress the data using the Huffman engine. */
		if (btree->huffman_value != NULL)
			WT_RET(__wt_huffman_encode(
			    session, btree->huffman_value,
			    val->buf.data, val->buf.size, &val->buf));

		/* Create an overflow object if the data won't fit. */
		if (val->buf.size > btree->maxleafitem) {
			WT_BSTAT_INCR(session, rec_ovfl_value);

			return (__rec_cell_build_ovfl(
			    session, r, val, WT_CELL_VALUE_OVFL, rle));
		}
	}
	val->cell_len = __wt_cell_pack_data(&val->cell, rle, val->buf.size);
	val->len = val->cell_len + val->buf.size;

	return (0);
}

/*
 * __rec_cell_build_ovfl --
 *	Store overflow items in the file, returning the address cookie.
 */
static int
__rec_cell_build_ovfl(WT_SESSION_IMPL *session,
    WT_RECONCILE *r, WT_KV *kv, uint8_t type, uint64_t rle)
{
	WT_BTREE *btree;
	WT_DECL_ITEM(tmp);
	WT_DECL_RET;
	WT_PAGE *page;
	WT_PAGE_HEADER *dsk;
	uint32_t size;
	int found;
	uint8_t *addr, buf[WT_BTREE_MAX_ADDR_COOKIE];

	btree = session->btree;
	page = r->page;

	/* Track if page has overflow items. */
	r->ovfl_items = 1;

	/*
	 * See if this overflow record has already been written and reuse it if
	 * possible.  Else, write a new overflow record.
	 */
	WT_RET(__wt_rec_track_ovfl_reuse(
	    session, page, kv->buf.data, kv->buf.size, &addr, &size, &found));
	if (!found) {
		/* Allocate a buffer big enough to write the overflow record. */
		size = kv->buf.size;
		WT_RET(__wt_bm_write_size(session, &size));
		WT_RET(__wt_scr_alloc(session, size, &tmp));

		/* Initialize the buffer: disk header and overflow record. */
		dsk = tmp->mem;
		memset(dsk, 0, WT_PAGE_HEADER_SIZE);
		dsk->type = WT_PAGE_OVFL;
		dsk->u.datalen = kv->buf.size;
		memcpy(WT_PAGE_HEADER_BYTE(btree, dsk),
		    kv->buf.data, kv->buf.size);
		dsk->mem_size =
		    tmp->size = WT_PAGE_HEADER_BYTE_SIZE(btree) + kv->buf.size;

		/* Write the buffer. */
		addr = buf;
		WT_ERR(__wt_bt_write(session, tmp, addr, &size, 0, 0));

		/* Track the overflow record. */
		WT_ERR(__wt_rec_track(session, page,
		    addr, size, kv->buf.data, kv->buf.size, WT_TRK_INUSE));
	}

	/* Set the callers K/V to reference the overflow record's address. */
	WT_ERR(__wt_buf_set(session, &kv->buf, addr, size));

	/* Build the cell and return. */
	kv->cell_len = __wt_cell_pack_ovfl(&kv->cell, type, rle, kv->buf.size);
	kv->len = kv->cell_len + kv->buf.size;

err:	__wt_scr_free(&tmp);
	return (ret);
}

/*
 * The dictionary --
 *	The rest of this file is support for dictionaries.
 *
 * It's difficult to write generic skiplist functions without turning a single
 * memory allocation into two, or requiring a function call instead of a simple
 * comparison.  Fortunately, skiplists are relatively simple things and we can
 * include them in-place.  If you need generic skip-list functions to modify,
 * this set wouldn't be a bad place to start.
 *
 * __rec_dictionary_skip_search --
 *	Search a dictionary skiplist.
 */
static WT_DICTIONARY *
__rec_dictionary_skip_search(WT_DICTIONARY **head, uint64_t hash)
{
	WT_DICTIONARY **e;
	int i;

	/*
	 * Start at the highest skip level, then go as far as possible at each
	 * level before stepping down to the next.
	 */
	for (i = WT_SKIP_MAXDEPTH - 1, e = &head[i]; i >= 0;)
		if (*e == NULL) {
			--i;
			--e;
		} else {
			if ((*e)->hash == hash)
				return (*e);
			if ((*e)->hash > hash)
				return (NULL);
			e = &(*e)->next[i];
		}

	/* NOTREACHED */
	return (NULL);
}

/*
 * __rec_dictionary_skip_search_stack --
 *	Search a dictionary skiplist, returning an insert/remove stack.
 */
static void
__rec_dictionary_skip_search_stack(
    WT_DICTIONARY **head, WT_DICTIONARY ***stack, uint64_t hash)
{
	WT_DICTIONARY **e;
	int i;

	/*
	 * Start at the highest skip level, then go as far as possible at each
	 * level before stepping down to the next.
	 */
	for (i = WT_SKIP_MAXDEPTH - 1, e = &head[i]; i >= 0;)
		if (*e == NULL || (*e)->hash >= hash)
			stack[i--] = e--;
		else
			e = &(*e)->next[i];
}

/*
 * __rec_dictionary_skip_insert --
 *	Insert an entry into the dictionary skip-list.
 */
static void
__rec_dictionary_skip_insert(
    WT_DICTIONARY **head, WT_DICTIONARY *e, uint64_t hash)
{
	WT_DICTIONARY **stack[WT_SKIP_MAXDEPTH];
	u_int i;

	/* Insert the new entry into the skiplist. */
	__rec_dictionary_skip_search_stack(head, stack, hash);
	for (i = 0; i < e->depth; ++i) {
		e->next[i] = *stack[i];
		*stack[i] = e;
	}
}

/*
 * __rec_dictionary_init --
 *	Allocate and initialize the dictionary.
 */
static int
__rec_dictionary_init(WT_SESSION_IMPL *session, WT_RECONCILE *r, u_int slots)
{
	u_int depth, i;

	/* Free any previous dictionary. */
	__rec_dictionary_free(session, r);

	r->dictionary_slots = slots;
	WT_RET(__wt_calloc(session,
	    r->dictionary_slots, sizeof(WT_DICTIONARY *), &r->dictionary));
	for (i = 0; i < r->dictionary_slots; ++i) {
		depth = __wt_skip_choose_depth();
		WT_RET(__wt_calloc(session, 1,
		    sizeof(WT_DICTIONARY) + depth * sizeof(WT_DICTIONARY *),
		    &r->dictionary[i]));
		r->dictionary[i]->depth = depth;
	}
	return (0);
}

/*
 * __rec_dictionary_free --
 *	Free the dictionary.
 */
static void
__rec_dictionary_free(WT_SESSION_IMPL *session, WT_RECONCILE *r)
{
	u_int i;

	if (r->dictionary == NULL)
		return;

	/*
	 * We don't correct dictionary_slots when we fail during allocation,
	 * but that's OK, the value is either NULL or a memory reference to
	 * be free'd.
	 */
	for (i = 0; i < r->dictionary_slots; ++i)
		__wt_free(session, r->dictionary[i]);
	__wt_free(session, r->dictionary);
}

/*
 * __rec_dictionary_reset --
 *	Reset the dictionary when reconciliation restarts and when crossing a
 * page boundary (a potential split).
 */
static void
__rec_dictionary_reset(WT_RECONCILE *r)
{
	if (r->dictionary_slots) {
		r->dictionary_next = 0;
		memset(r->dictionary_head, 0, sizeof(r->dictionary_head));
	}
}

/*
 * __rec_dictionary_lookup --
 *	Check the dictionary for a matching value on this page.
 */
static int
__rec_dictionary_lookup(
    WT_SESSION_IMPL *session, WT_RECONCILE *r, WT_KV *val, WT_DICTIONARY **dpp)
{
	WT_DICTIONARY *dp, *next;
	uint64_t hash;
	int match;

	*dpp = NULL;

	/* Search the dictionary, and return any match we find. */
	hash = __wt_hash_fnv64(val->buf.data, val->buf.size);
	for (dp = __rec_dictionary_skip_search(r->dictionary_head, hash);
	     dp != NULL && dp->hash == hash; dp = dp->next[0]) {
		WT_RET(__wt_cell_pack_data_match(
		    dp->cell, &val->cell, val->buf.data, &match));
		if (match) {
			WT_BSTAT_INCR(session, rec_dictionary);
			*dpp = dp;
			return (0);
		}
	}

	/*
	 * We're not doing value replacement in the dictionary.  We stop adding
	 * new entries if we run out of empty dictionary slots (but continue to
	 * use the existing entries).  I can't think of any reason a leaf page
	 * value is more likely to be seen because it was seen more recently
	 * than some other value: if we find working sets where that's not the
	 * case, it shouldn't be too difficult to maintain a pointer which is
	 * the next dictionary slot to re-use.
	 */
	if (r->dictionary_next >= r->dictionary_slots)
		return (0);

	/*
	 * Set the hash value, we'll add this entry into the dictionary when we
	 * write it into the page's disk image buffer (because that's when we
	 * know where on the page it will be written).
	 */
	next = r->dictionary[r->dictionary_next++];
	next->cell = NULL;		/* Not necessary, just cautious. */
	next->hash = hash;
	__rec_dictionary_skip_insert(r->dictionary_head, next, hash);
	*dpp = next;
	return (0);
}<|MERGE_RESOLUTION|>--- conflicted
+++ resolved
@@ -237,17 +237,11 @@
 static int  __rec_split_fixup(WT_SESSION_IMPL *, WT_RECONCILE *);
 static int  __rec_split_row(
 		WT_SESSION_IMPL *, WT_RECONCILE *, WT_PAGE *, WT_PAGE **);
-<<<<<<< HEAD
+static int  __rec_split_row_promote(
+		WT_SESSION_IMPL *, WT_RECONCILE *, uint8_t);
 static int  __rec_split_write(
 		WT_SESSION_IMPL *, WT_RECONCILE *, WT_BOUNDARY *, WT_ITEM *);
-static int  __rec_write_init(WT_SESSION_IMPL *, WT_PAGE *, uint32_t, void *);
-=======
-static int  __rec_split_row_promote(
-		WT_SESSION_IMPL *, WT_RECONCILE *, uint8_t);
-static int  __rec_split_write(WT_SESSION_IMPL *,
-		WT_RECONCILE *, WT_BOUNDARY *, WT_ITEM *, int);
 static int  __rec_write_init(WT_SESSION_IMPL *, WT_PAGE *, int, void *);
->>>>>>> e0514613
 static int  __rec_write_wrapup(WT_SESSION_IMPL *, WT_RECONCILE *, WT_PAGE *);
 static int  __rec_write_wrapup_err(
 		WT_SESSION_IMPL *, WT_RECONCILE *, WT_PAGE *);
