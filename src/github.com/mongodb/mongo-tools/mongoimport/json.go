--- conflicted
+++ resolved
@@ -13,23 +13,13 @@
 // JSONImportInput is an implementation of ImportInput that reads documents
 // in JSON format.
 type JSONImportInput struct {
-<<<<<<< HEAD
 	// IsArray indicates if the JSON import is an array of JSON documents
-=======
-	// IsArray indicates if the JSON import is an array of JSON documents (true)
->>>>>>> e59eb49f
 	// or not
 	IsArray bool
 	// Decoder is used to read the next valid JSON documents from the input source
 	Decoder *json.Decoder
-<<<<<<< HEAD
-	// NumImported indicates the number of JSON documents successfully parsed from
-	// the JSON input source
-	NumImported int64
-=======
 	// NumProcessed indicates the number of JSON documents processed
 	NumProcessed int64
->>>>>>> e59eb49f
 	// readOpeningBracket indicates if the underlying io.Reader has consumed
 	// an opening bracket from the input source. Used to prevent errors when
 	// a JSON input source contains just '[]'
