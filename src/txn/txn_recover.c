/*-
 * Copyright (c) 2008-2014 WiredTiger, Inc.
 *	All rights reserved.
 *
 * See the file LICENSE for redistribution information.
 */

#include "wt_internal.h"

/* State maintained during recovery. */
typedef struct {
	WT_SESSION_IMPL *session;

	/* Files from the metadata, indexed by file ID. */
	struct WT_RECOVERY_FILE {
		const char *uri;	/* File URI. */
		WT_CURSOR *c;		/* Cursor used for recovery. */
		WT_LSN ckpt_lsn;	/* File's checkpoint LSN. */
	} *files;
	size_t file_alloc;		/* Allocated size of files array. */
	u_int max_fileid;		/* Maximum file ID seen. */
	u_int nfiles;			/* Number of files in the metadata. */

	WT_LSN ckpt_lsn;		/* Start LSN for main recovery loop. */

	int missing;			/* Were there missing files? */
	int modified;			/* Did recovery make any changes? */
	int metadata_only;		/*
					 * Set during the first recovery pass,
					 * when only the metadata is recovered.
					 */
} WT_RECOVERY;

/*
 * __recovery_cursor --
 *	Get a cursor for a recovery operation.
 */
static int
__recovery_cursor(WT_SESSION_IMPL *session, WT_RECOVERY *r,
    WT_LSN *lsnp, u_int id, int duplicate, WT_CURSOR **cp)
{
	WT_CURSOR *c;
	const char *cfg[] = { WT_CONFIG_BASE(session, session_open_cursor),
	    "overwrite", NULL };
	int metadata_op;

	c = NULL;

	/* Track the largest file ID we have seen. */
	if (id > r->max_fileid)
		r->max_fileid = id;

	/*
	 * Metadata operations have an id of 0.  Match operations based
	 * on the id and the current pass of recovery for metadata.
	 *
	 * Only apply operations in the correct metadata phase, and if the LSN
	 * is more recent than the last checkpoint.  If there is no entry for a
	 * file, assume it was dropped or missing after a hot backup.
	 */
	metadata_op = (id == WT_METAFILE_ID);
	if (r->metadata_only != metadata_op)
		;
	else if (id >= r->nfiles || r->files[id].uri == NULL) {
		/* If a file is missing, output a verbose message once. */
		if (!r->missing)
			WT_RET(__wt_verbose(session, WT_VERB_RECOVERY,
			    "No file found with ID %u (max %u)",
			    id, r->nfiles));
		r->missing = 1;
	} else if (LOG_CMP(lsnp, &r->files[id].ckpt_lsn) >= 0) {
		/*
		 * We're going to apply the operation.  Get the cursor, opening
		 * one if none is cached.
		 */
		if ((c = r->files[id].c) == NULL) {
			WT_RET(__wt_open_cursor(
			    session, r->files[id].uri, NULL, cfg, &c));
			r->files[id].c = c;
		}
	}

	if (duplicate && c != NULL)
		WT_RET(__wt_open_cursor(
		    session, r->files[id].uri, NULL, cfg, &c));

	*cp = c;
	return (0);
}

/*
 * Helper to a cursor if this operation is to be applied during recovery.
 */
#define	GET_RECOVERY_CURSOR(session, r, lsnp, fileid, cp)		\
	WT_ERR(__recovery_cursor(					\
	    (session), (r), (lsnp), (fileid), 0, (cp)));		\
	WT_ERR(__wt_verbose((session), WT_VERB_RECOVERY,		\
	    "%s op %d to file %d at LSN %u/%" PRIuMAX,			\
	    (cursor == NULL) ? "Skipping" : "Applying",			\
	    optype, fileid, lsnp->file, (uintmax_t)lsnp->offset));	\
	if (cursor == NULL)						\
		break

/*
 * __txn_op_apply --
 *	Apply a transactional operation during recovery.
 */
static int
__txn_op_apply(
    WT_RECOVERY *r, WT_LSN *lsnp, const uint8_t **pp, const uint8_t *end)
{
	WT_CURSOR *cursor, *start, *stop;
	WT_DECL_RET;
	WT_ITEM key, start_key, stop_key, value;
	WT_SESSION_IMPL *session;
	uint64_t recno, start_recno, stop_recno;
	uint32_t fileid, mode, optype, opsize;

	session = r->session;
	cursor = NULL;

	/* Peek at the size and the type. */
	WT_ERR(__wt_logop_read(session, pp, end, &optype, &opsize));
	end = *pp + opsize;

	switch (optype) {
	case WT_LOGOP_COL_PUT:
		WT_ERR(__wt_logop_col_put_unpack(session, pp, end,
		    &fileid, &recno, &value));
		GET_RECOVERY_CURSOR(session, r, lsnp, fileid, &cursor);
		cursor->set_key(cursor, recno);
		__wt_cursor_set_raw_value(cursor, &value);
		WT_ERR(cursor->insert(cursor));
		break;

	case WT_LOGOP_COL_REMOVE:
		WT_ERR(__wt_logop_col_remove_unpack(session, pp, end,
		    &fileid, &recno));
		GET_RECOVERY_CURSOR(session, r, lsnp, fileid, &cursor);
		cursor->set_key(cursor, recno);
		WT_ERR(cursor->remove(cursor));
		break;

	case WT_LOGOP_COL_TRUNCATE:
		WT_ERR(__wt_logop_col_truncate_unpack(session, pp, end,
		    &fileid, &start_recno, &stop_recno));
		GET_RECOVERY_CURSOR(session, r, lsnp, fileid, &cursor);

		/* Set up the cursors. */
		if (start_recno == 0) {
			start = NULL;
			stop = cursor;
		} else if (stop_recno == 0) {
			start = cursor;
			stop = NULL;
		} else {
			start = cursor;
			WT_ERR(__recovery_cursor(
			    session, r, lsnp, fileid, 1, &stop));
		}

		/* Set the keys. */
		if (start != NULL)
			start->set_key(start, start_recno);
		if (stop != NULL)
			stop->set_key(stop, stop_recno);

		WT_TRET(session->iface.truncate(&session->iface, NULL,
		    start, stop, NULL));
		/* If we opened a duplicate cursor, close it now. */
		if (stop != NULL && stop != cursor)
			WT_TRET(stop->close(stop));
		WT_ERR(ret);
		break;

	case WT_LOGOP_ROW_PUT:
		WT_ERR(__wt_logop_row_put_unpack(session, pp, end,
		    &fileid, &key, &value));
		GET_RECOVERY_CURSOR(session, r, lsnp, fileid, &cursor);
		__wt_cursor_set_raw_key(cursor, &key);
		__wt_cursor_set_raw_value(cursor, &value);
		WT_ERR(cursor->insert(cursor));
		break;

	case WT_LOGOP_ROW_REMOVE:
		WT_ERR(__wt_logop_row_remove_unpack(session, pp, end,
		    &fileid, &key));
		GET_RECOVERY_CURSOR(session, r, lsnp, fileid, &cursor);
		__wt_cursor_set_raw_key(cursor, &key);
		WT_ERR(cursor->remove(cursor));
		break;

	case WT_LOGOP_ROW_TRUNCATE:
		WT_ERR(__wt_logop_row_truncate_unpack(session, pp, end,
		    &fileid, &start_key, &stop_key, &mode));
		GET_RECOVERY_CURSOR(session, r, lsnp, fileid, &cursor);
		/* Set up the cursors. */
		start = stop = NULL;
		switch (mode) {
		case TXN_TRUNC_ALL:
			/* Both cursors stay NULL. */
			break;
		case TXN_TRUNC_BOTH:
			start = cursor;
			WT_ERR(__recovery_cursor(
			    session, r, lsnp, fileid, 1, &stop));
			break;
		case TXN_TRUNC_START:
			start = cursor;
			break;
		case TXN_TRUNC_STOP:
			stop = cursor;
			break;

		WT_ILLEGAL_VALUE_ERR(session);
		}

		/* Set the keys. */
		if (start != NULL)
			__wt_cursor_set_raw_key(start, &start_key);
		if (stop != NULL)
			__wt_cursor_set_raw_key(stop, &stop_key);

		WT_TRET(session->iface.truncate(&session->iface, NULL,
		    start, stop, NULL));
		/* If we opened a duplicate cursor, close it now. */
		if (stop != NULL && stop != cursor)
			WT_TRET(stop->close(stop));
		WT_ERR(ret);
		break;

	WT_ILLEGAL_VALUE_ERR(session);
	}

	/* Reset the cursor so it doesn't block eviction. */
	if (cursor != NULL)
		WT_ERR(cursor->reset(cursor));

	r->modified = 1;

err:	if (ret != 0)
		__wt_err(session, ret, "Operation failed during recovery");
	return (ret);
}

/*
 * __txn_commit_apply --
 *	Apply a commit record during recovery.
 */
static int
__txn_commit_apply(
    WT_RECOVERY *r, WT_LSN *lsnp, const uint8_t **pp, const uint8_t *end)
{
	WT_UNUSED(lsnp);

	/* The logging subsystem zero-pads records. */
	while (*pp < end && **pp)
		WT_RET(__txn_op_apply(r, lsnp, pp, end));

	return (0);
}

/*
 * __txn_log_recover --
 *	Roll the log forward to recover committed changes.
 */
static int
__txn_log_recover(
    WT_SESSION_IMPL *session, WT_ITEM *logrec, WT_LSN *lsnp, void *cookie)
{
	WT_RECOVERY *r;
	const uint8_t *end, *p;
	uint64_t txnid;
	uint32_t rectype;

	r = cookie;
	p = LOG_SKIP_HEADER(logrec->data);
	end = (const uint8_t *)logrec->data + logrec->size;

	/* First, peek at the log record type. */
	WT_RET(__wt_logrec_read(session, &p, end, &rectype));

	switch (rectype) {
	case WT_LOGREC_CHECKPOINT:
		if (r->metadata_only)
			WT_RET(__wt_txn_checkpoint_logread(
			    session, &p, end, &r->ckpt_lsn));
		break;

	case WT_LOGREC_COMMIT:
		WT_RET(__wt_vunpack_uint(&p, WT_PTRDIFF(end, p), &txnid));
		WT_UNUSED(txnid);
		WT_RET(__txn_commit_apply(r, lsnp, &p, end));
		break;
	}

	return (0);
}

/*
 * __recovery_setup_file --
 *	Set up the recovery slot for a file.
 */
static int
__recovery_setup_file(WT_RECOVERY *r, const char *uri, const char *config)
{
	WT_CONFIG_ITEM cval;
	WT_LSN lsn;
	uint32_t fileid;

	WT_RET(__wt_config_getones(r->session, config, "id", &cval));
	fileid = (uint32_t)cval.val;

	if (r->nfiles <= fileid) {
		WT_RET(__wt_realloc_def(
		    r->session, &r->file_alloc, fileid + 1, &r->files));
		r->nfiles = fileid + 1;
	}

	WT_RET(__wt_strdup(r->session, uri, &r->files[fileid].uri));
	WT_RET(
	    __wt_config_getones(r->session, config, "checkpoint_lsn", &cval));
	/* If there is checkpoint logged for the file, apply everything. */
	if (cval.type != WT_CONFIG_ITEM_STRUCT)
		INIT_LSN(&lsn);
	else if (sscanf(cval.str, "(%" PRIu32 ",%" PRIdMAX ")",
	    &lsn.file, (intmax_t*)&lsn.offset) != 2)
		WT_RET_MSG(r->session, EINVAL,
		    "Failed to parse checkpoint LSN '%.*s'",
		    (int)cval.len, cval.str);
	r->files[fileid].ckpt_lsn = lsn;

	WT_RET(__wt_verbose(r->session, WT_VERB_RECOVERY,
	    "Recovering %s with id %u @ (%" PRIu32 ", %" PRIu64 ")",
	    uri, fileid, lsn.file, lsn.offset));

	return (0);

}

/*
 * __recovery_free --
 *	Free the recovery state.
 */
static int
__recovery_free(WT_RECOVERY *r)
{
	WT_CURSOR *c;
	WT_DECL_RET;
	WT_SESSION_IMPL *session;
	u_int i;

	session = r->session;
	for (i = 0; i < r->nfiles; i++) {
		__wt_free(session, r->files[i].uri);
		if ((c = r->files[i].c) != NULL)
			WT_TRET(c->close(c));
	}

	__wt_free(session, r->files);
	return (ret);
}

/*
 * __recovery_file_scan --
 *	Scan the files referenced from the metadata and gather information
 *	about them for recovery.
 */
static int
__recovery_file_scan(WT_RECOVERY *r)
{
	WT_DECL_RET;
	WT_CURSOR *c;
	const char *uri, *config;
	int cmp;

	/* Scan through all files in the metadata. */
	c = r->files[0].c;
	c->set_key(c, "file:");
	if ((ret = c->search_near(c, &cmp)) != 0) {
		/* Is the metadata empty? */
		if (ret == WT_NOTFOUND)
			ret = 0;
		goto err;
	}
	if (cmp < 0)
		WT_ERR_NOTFOUND_OK(c->next(c));
	for (; ret == 0; ret = c->next(c)) {
		WT_ERR(c->get_key(c, &uri));
		if (!WT_PREFIX_MATCH(uri, "file:"))
			break;
		WT_ERR(c->get_value(c, &config));
		WT_ERR(__recovery_setup_file(r, uri, config));
	}
	WT_ERR_NOTFOUND_OK(ret);

err:	if (r->nfiles > r->max_fileid)
		r->max_fileid = r->nfiles;
	return (ret);
}

/*
 * __wt_txn_recover --
 *	Run recovery.
 */
int
__wt_txn_recover(WT_CONNECTION_IMPL *conn)
{
	WT_CURSOR *metac;
	WT_DECL_RET;
	WT_RECOVERY r;
	WT_SESSION_IMPL *session;
<<<<<<< HEAD
	char *config;
=======
	struct WT_RECOVERY_FILE *metafile;
	const char *config;
>>>>>>> 72301310
	int was_backup;

	WT_CLEAR(r);
	INIT_LSN(&r.ckpt_lsn);
	was_backup = F_ISSET(conn, WT_CONN_WAS_BACKUP) ? 1 : 0;

	/* We need a real session for recovery. */
	WT_RET(__wt_open_session(conn, NULL, NULL, &session));
	F_SET(session, WT_SESSION_NO_LOGGING);
	r.session = session;

	WT_ERR(__wt_metadata_search(session, WT_METAFILE_URI, &config));
	WT_ERR(__recovery_setup_file(&r, WT_METAFILE_URI, config));
	WT_ERR(__wt_metadata_cursor(session, NULL, &metac));
	metafile = &r.files[WT_METAFILE_ID];
	metafile->c = metac;

	/*
	 * First, do a pass through the log to recover the metadata, and
	 * establish the last checkpoint LSN.  Skip this when opening a hot
	 * backup: we already have the correct metadata in that case.
	 */
	if (!was_backup) {
		r.metadata_only = 1;
		if (IS_INIT_LSN(&metafile->ckpt_lsn))
			WT_ERR(__wt_log_scan(session,
			    NULL, WT_LOGSCAN_FIRST, __txn_log_recover, &r));
		else
			WT_ERR(__wt_log_scan(session,
			    &metafile->ckpt_lsn, 0, __txn_log_recover, &r));

		WT_ASSERT(session,
		    LOG_CMP(&r.ckpt_lsn, &conn->log->first_lsn) >= 0);
	}

	/* Scan the metadata to find the live files and their IDs. */
	WT_ERR(__recovery_file_scan(&r));

	/*
	 * We no longer need the metadata cursor: close it to avoid pinning any
	 * resources that could block eviction during recovery.
	 */
	r.files[0].c = NULL;
	WT_ERR(metac->close(metac));

	/*
	 * Now, recover all the files apart from the metadata.
	 * Pass WT_LOGSCAN_RECOVER so that old logs get truncated.
	 */
	r.metadata_only = 0;
	WT_ERR(__wt_verbose(session, WT_VERB_RECOVERY,
	    "Main recovery loop: starting at %u/%" PRIuMAX,
	    r.ckpt_lsn.file, (uintmax_t)r.ckpt_lsn.offset));
	if (IS_INIT_LSN(&r.ckpt_lsn))
		WT_ERR(__wt_log_scan(session, NULL,
		    WT_LOGSCAN_FIRST | WT_LOGSCAN_RECOVER,
		    __txn_log_recover, &r));
	else
		WT_ERR(__wt_log_scan(session, &r.ckpt_lsn,
		    WT_LOGSCAN_RECOVER,
		    __txn_log_recover, &r));

	conn->next_file_id = r.max_fileid;

	/*
	 * If recovery ran successfully forcibly log a checkpoint so the next
	 * open is fast and keep the metadata up to date with the checkpoint
	 * LSN and archiving.
	 */
	WT_ERR(session->iface.checkpoint(&session->iface, "force=1"));

err:	WT_TRET(__recovery_free(&r));
	__wt_free(session, config);
	WT_TRET(session->iface.close(&session->iface, NULL));

	return (ret);
}<|MERGE_RESOLUTION|>--- conflicted
+++ resolved
@@ -410,12 +410,8 @@
 	WT_DECL_RET;
 	WT_RECOVERY r;
 	WT_SESSION_IMPL *session;
-<<<<<<< HEAD
+	struct WT_RECOVERY_FILE *metafile;
 	char *config;
-=======
-	struct WT_RECOVERY_FILE *metafile;
-	const char *config;
->>>>>>> 72301310
 	int was_backup;
 
 	WT_CLEAR(r);
