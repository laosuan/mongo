--- conflicted
+++ resolved
@@ -189,30 +189,16 @@
 #ifdef HAVE_DIAGNOSTIC
 #define	__wt_scr_alloc(session, size, scratchp)				\
 	__wt_scr_alloc_func(session, size, scratchp, __FILE__, __LINE__)
-<<<<<<< HEAD
-#define	__wt_page_in(session, parent, ref)				\
-	__wt_page_in_func(session, parent, ref, __FILE__, __LINE__)
-#define	__wt_page_swap(session, out, in, inref, cleanup)		\
-	__wt_page_swap_func(						\
-	    session, out, in, inref, cleanup, __FILE__, __LINE__)
-#else
-#define	__wt_scr_alloc(session, size, scratchp)				\
-	__wt_scr_alloc_func(session, size, scratchp)
-#define	__wt_page_in(session, parent, ref)				\
-	__wt_page_in_func(session, parent, ref)
-#define	__wt_page_swap(session, out, in, inref, cleanup)		\
-	__wt_page_swap_func(session, out, in, inref, cleanup)
-=======
 #define	__wt_page_in(session, parent, ref, flags)			\
 	__wt_page_in_func(session, parent, ref, flags, __FILE__, __LINE__)
-#define	__wt_page_swap(session, out, in, inref, flags)			\
-	__wt_page_swap_func(session, out, in, inref, flags, __FILE__, __LINE__)
+#define	__wt_page_swap(session, out, in, inref, cleanup, flags)		\
+	__wt_page_swap_func(						\
+	    session, out, in, inref, cleanup, flags, __FILE__, __LINE__)
 #else
 #define	__wt_scr_alloc(session, size, scratchp)				\
 	__wt_scr_alloc_func(session, size, scratchp)
 #define	__wt_page_in(session, parent, ref, flags)			\
-	__wt_page_in_func(session, parent, ref, flags)
-#define	__wt_page_swap(session, out, in, inref, flags)			\
-	__wt_page_swap_func(session, out, in, inref, flags)
->>>>>>> e1dd7c6b
+	__wt_page_in_func(session, parent, ref)
+#define	__wt_page_swap(session, out, in, inref, cleanup, flags)		\
+	__wt_page_swap_func(session, out, in, inref, cleanup)
 #endif